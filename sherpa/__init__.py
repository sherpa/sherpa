# 
#  Copyright (C) 2007,2014,2015  Smithsonian Astrophysical Observatory
#
#
#  This program is free software; you can redistribute it and/or modify
#  it under the terms of the GNU General Public License as published by
#  the Free Software Foundation; either version 3 of the License, or
#  (at your option) any later version.
#
#  This program is distributed in the hope that it will be useful,
#  but WITHOUT ANY WARRANTY; without even the implied warranty of
#  MERCHANTABILITY or FITNESS FOR A PARTICULAR PURPOSE.  See the
#  GNU General Public License for more details.
#
#  You should have received a copy of the GNU General Public License along
#  with this program; if not, write to the Free Software Foundation, Inc.,
#  51 Franklin Street, Fifth Floor, Boston, MA 02110-1301 USA.
#

"""

Modeling and fitting package for scientific data analysis

Sherpa is a modeling and fitting package for scientific data analysis.
It includes general tools of interest to all users as well as
specialized components for particular disciplines (e.g. astronomy).

Note that the top level sherpa package does not import any
subpackages.  This allows the user to import a particular component
(e.g. `sherpa.optmethods`) without pulling in any others.  To import all
the standard subpackages, use ``import sherpa.all`` or
``from sherpa.all import *``.

"""


import logging
import os
import os.path
import sys


__all__ = ('get_include', 'test')

from ._version import get_versions
__version__ = get_versions()['version']
del get_versions


class Formatter(logging.Formatter):
    def format(self, record):
        if record.levelno > logging.INFO:
            msg = '%s: %s' % (record.levelname, record.msg)
        else:
            msg = record.msg
        return msg

log = logging.getLogger('sherpa')
handler = logging.StreamHandler(sys.stdout)
handler.setFormatter(Formatter())
log.addHandler(handler)
log.setLevel(logging.INFO)

del Formatter, log, handler


<<<<<<< HEAD
=======
_banner = """
-----------------------------------------------------
Welcome to Sherpa: CXC's Modeling and Fitting Package
-----------------------------------------------------
Version: Sherpa %s Monday, July 19, 2010
""" % __version__


def _banner_fancy(file=sys.stdout):
    "Print a welcome message to the specified file object"
    print >> file, _banner

def banner(file=sys.stdout):
    "No-op function; override with fancier version if desired to print banner"
    pass

>>>>>>> 5ba2a7ac
def get_include():
    "Get the root path for installed Sherpa header files"

    return os.path.join(os.path.dirname(__file__), 'include')


def get_config():
    "Get the path for the installed Sherpa configuration file"

    filename = "sherpa-standalone.rc"

    home_dir = None
    config = None

    # If NOSHERPARC is set, read in system config file
    # ignore any user config file
    if (os.environ.has_key('NOSHERPARC') == True):
        return os.path.join(os.path.dirname(__file__), filename)

    # If SHERPARC is set, read in config file from there,
    # and ignore default location
    if (os.environ.has_key('SHERPARC') == True):
        config = os.environ.get('SHERPARC')
        if os.path.isfile(config):
            return config

    # SHERPARC was not set, so look for .sherpa.rc in default
    # location, which is user's home directory.
    home_dir = os.environ.get('HOME')
    config = os.path.join(home_dir, '.'+filename)

    if os.path.isfile(config):
        return config

    # If no user config file is set, fall back to system config file
    return os.path.join(os.path.dirname(__file__), filename)


def test(level=1, verbosity=1, datadir=None):
    """

    Run the Sherpa test suite, testing all available subpackages
    (including the discipline-specific ones)

    """
    # import sherpa.all
    # import sherpa.astro.all
    from sherpa.utils import SherpaTest
    SherpaTest().test(level, verbosity, datadir)


def clitest():
    try:
        import pytest, pytest_cov
        errno = pytest.main(['--pyargs', 'sherpa', '-rs'])
        sys.exit(errno)
    except ImportError:
        print """Cannot import pytest and pytest-cov.
            Please run 'pip install -r test_requirements.txt' first"""
<<<<<<< HEAD
        sys.exit(1)


from ._version import get_versions
__version__ = get_versions()['version']
del get_versions
=======
        sys.exit(1)
>>>>>>> 5ba2a7ac
<|MERGE_RESOLUTION|>--- conflicted
+++ resolved
@@ -64,25 +64,6 @@
 del Formatter, log, handler
 
 
-<<<<<<< HEAD
-=======
-_banner = """
------------------------------------------------------
-Welcome to Sherpa: CXC's Modeling and Fitting Package
------------------------------------------------------
-Version: Sherpa %s Monday, July 19, 2010
-""" % __version__
-
-
-def _banner_fancy(file=sys.stdout):
-    "Print a welcome message to the specified file object"
-    print >> file, _banner
-
-def banner(file=sys.stdout):
-    "No-op function; override with fancier version if desired to print banner"
-    pass
-
->>>>>>> 5ba2a7ac
 def get_include():
     "Get the root path for installed Sherpa header files"
 
@@ -142,13 +123,4 @@
     except ImportError:
         print """Cannot import pytest and pytest-cov.
             Please run 'pip install -r test_requirements.txt' first"""
-<<<<<<< HEAD
-        sys.exit(1)
-
-
-from ._version import get_versions
-__version__ = get_versions()['version']
-del get_versions
-=======
-        sys.exit(1)
->>>>>>> 5ba2a7ac
+        sys.exit(1)
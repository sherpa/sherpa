--- conflicted
+++ resolved
@@ -546,20 +546,7 @@
     def __getitem__(self, filter):
         return FilterModel(self, filter)
 
-<<<<<<< HEAD
-    def startup(self, cache):
-=======
-    def check_regrid_kwargs(self, **kwargs):
-        valid_keys = ('interp', '_self',)
-        for key in kwargs.keys():
-            if key not in valid_keys:
-                raise TypeError("unknown keyword argument: '%s'" % key)
-
-    def regrid(self, *args, **kwargs):
-        raise NotImplementedError
-
     def startup(self, cache=False):
->>>>>>> 57e18a3b
         self._queue = ['']
         self._cache = {}
         self._use_caching = cache

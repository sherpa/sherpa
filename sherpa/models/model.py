from __future__ import absolute_import
#
#  Copyright (C) 2010, 2016, 2017, 2018, 2019, 2020
#      Smithsonian Astrophysical Observatory
#
#
#  This program is free software; you can redistribute it and/or modify
#  it under the terms of the GNU General Public License as published by
#  the Free Software Foundation; either version 3 of the License, or
#  (at your option) any later version.
#
#  This program is distributed in the hope that it will be useful,
#  but WITHOUT ANY WARRANTY; without even the implied warranty of
#  MERCHANTABILITY or FITNESS FOR A PARTICULAR PURPOSE.  See the
#  GNU General Public License for more details.
#
#  You should have received a copy of the GNU General Public License along
#  with this program; if not, write to the Free Software Foundation, Inc.,
#  51 Franklin Street, Fifth Floor, Boston, MA 02110-1301 USA.
#


import logging
import numpy
import hashlib
import warnings

from sherpa.models.regrid import EvaluationSpace1D, ModelDomainRegridder1D, EvaluationSpace2D, ModelDomainRegridder2D
from sherpa.utils import SherpaFloat, NoNewAttributesAfterInit
from sherpa.utils.err import ModelErr

from .parameter import Parameter

warning = logging.getLogger(__name__).warning


__all__ = ('Model', 'CompositeModel', 'SimulFitModel',
           'ArithmeticConstantModel', 'ArithmeticModel', 'RegriddableModel1D', 'RegriddableModel2D',
           'UnaryOpModel', 'BinaryOpModel', 'FilterModel', 'modelCacher1d',
           'ArithmeticFunctionModel', 'NestedModel', 'MultigridSumModel')


def boolean_to_byte(boolean_value):
    bmap = {True: b'1', False: b'0'}
    return bmap.get(boolean_value, b'0')


def modelCacher1d(func):

    def cache_model(cls, pars, xlo, *args, **kwargs):
        use_caching = cls._use_caching
        cache = cls._cache
        queue = cls._queue

        digest = ''
        if use_caching:

            data = [numpy.array(pars).tobytes(),
                    boolean_to_byte(kwargs.get('integrate', False)),
                    numpy.asarray(xlo).tobytes()]
            if args:
                data.append(numpy.asarray(args[0]).tobytes())

            token = b''.join(data)
            digest = hashlib.sha256(token).digest()
            if digest in cache:
                return cache[digest].copy()

        vals = func(cls, pars, xlo, *args, **kwargs)

        if use_caching:
            # remove first item in queue and remove from cache
            key = queue.pop(0)
            cache.pop(key, None)

            # append newest model values to queue
            queue.append(digest)
            cache[digest] = vals.copy()

        return vals

    cache_model.__name__ = func.__name__
    cache_model.__doc__ = func.__doc__
    return cache_model


class Model(NoNewAttributesAfterInit):
    """The base class for Sherpa models.

    A model contains zero or more parameters that control the
    predictions of the model when given one or more coordinates.
    These parameters may represent some variable that describes
    the model, such as the temperature of a black body, or the
    computation, such as what form of interpolation to use.

    Parameters
    ----------
    name : str
        A label for the model instance.
    pars : sequence of sherpa.parameter.Parameter objects
        The parameters of the model.

    Attributes
    ----------
    name : str
        The name given to the instance.
    pars : tuple of sherpa.parameter.Parameter objects
        The parameters of the model instance.

    Notes
    -----
    Parameters can be accessed via the ``pars`` attribute, but it is
    expected that they will generally be accessed directly, as the
    class provides case-insensitive access to the parameter names
    as object attributes. That is, if the model contains parameters
    called ``breakFreq`` and ``norm``, and the instance is stored in
    the variable ``mdl``, then the following can be used to access
    the parameters::

        print("Break frequency = {}".format(mdl.breakfreq))

        mdl.norm = 1.2e-3

    """

    def __init__(self, name, pars=()):
        self.name = name
        self.type = self.__class__.__name__.lower()
        self.pars = tuple(pars)
        self.is_discrete = False
        NoNewAttributesAfterInit.__init__(self)

    def __repr__(self):
        return "<%s model instance '%s'>" % (type(self).__name__, self.name)

    def __str__(self):
        s = self.name
        sep5 = '-' * 5
        sep4 = '-' * 4
        sep3 = '-' * 3
        hfmt = '\n   %-12s %-6s %12s %12s %12s %10s'
        s += hfmt % ('Param', 'Type', 'Value', 'Min', 'Max', 'Units')
        s += hfmt % (sep5, sep4, sep5, sep3, sep3, sep5)
        for p in self.pars:
            if p.hidden:
                continue
            if p.link is not None:
                tp = 'linked'
            elif p.frozen:
                tp = 'frozen'
            else:
                tp = 'thawed'

            if tp == 'linked':
                linkstr = 'expr: %s' % p.link.fullname
                s += ('\n   %-12s %-6s %12g %24s %10s' %
                      (p.fullname, tp, p.val, linkstr, p.units))
            else:
                s += ('\n   %-12s %-6s %12g %12g %12g %10s' %
                      (p.fullname, tp, p.val, p.min, p.max, p.units))
        return s

    # This allows all models to be used in iteration contexts, whether or
    # not they're composite
    def __iter__(self):
        return iter([self])

    def __getattr__(self, name):
        """Access to parameters is case insensitive."""

        if "_par_index" == name:
            if self.__dict__.get('_par_index') is None:
                self.__dict__['_par_index'] = {}
            return self.__dict__['_par_index']

        lowered_name = name.lower()

        def warn(oname, nname):
            wmsg = 'Parameter name {} is deprecated'.format(oname) + \
                ' for model {}, '.format(type(self).__name__) + \
                'use {} instead'.format(nname)
            warnings.warn(wmsg, DeprecationWarning)

        parameter = self._par_index.get(lowered_name)

        if parameter is not None:
            if lowered_name in parameter.aliases:
                warn(lowered_name, parameter.name)
            return parameter

        NoNewAttributesAfterInit.__getattribute__(self, name)

    def __setattr__(self, name, val):
        par = getattr(self, name.lower(), None)
        if (par is not None) and isinstance(par, Parameter):
            # When setting an attribute that is a Parameter, set the parameter's
            # value instead.
            par.val = val
        else:
            NoNewAttributesAfterInit.__setattr__(self, name, val)
            if isinstance(val, Parameter):
                # Update parameter index
                self._par_index[val.name.lower()] = val
                if val.aliases:
                    # Update index of aliases, if necessary
                    for alias in val.aliases:
                        self._par_index[alias] = val

    def startup(self, cache=False):
        """Called before a model may be evaluated multiple times.

        Parameters
        ----------
        cache : bool, optional
            Should a cache be used when evaluating the models.

        See Also
        --------
        teardown
        """
        raise NotImplementedError

    def calc(self, p, *args, **kwargs):
        """Evaluate the model on a grid.

        Parameters
        ----------
        p : sequence of numbers
            The parameter values to use. The order matches the
            ``pars`` field.
        *args
            The model grid. The values can be scalar or arrays,
            and the number depends on the dimensionality of the
            model and whether it is being evaluated over an
            integrated grid or at a point (or points).
        """
        raise NotImplementedError

    def teardown(self):
        """Called after a model may be evaluated multiple times.

        See Also
        --------
        setup
        """
        raise NotImplementedError

    def guess(self, dep, *args, **kwargs):
        """Set an initial guess for the parameter values.

        Attempt to set the parameter values, and ranges, for
        the model to match the data values. This is intended
        as a rough guess, so it is expected that the model
        is only evaluated a small number of times, if at all.
        """
        raise NotImplementedError

    def get_center(self):
        raise NotImplementedError

    def set_center(self, *args, **kwargs):
        raise NotImplementedError

    def __call__(self, *args, **kwargs):
        # A bit of trickery, to make model creation
        # in IPython happen without raising errors, when
        # model is made automatically callable
        if (len(args) == 0 and len(kwargs) == 0):
            return self
        return self.calc([p.val for p in self.pars], *args, **kwargs)

    def _get_thawed_pars(self):
        return [p.val for p in self.pars if not p.frozen]

    def _set_thawed_pars(self, vals):
        tpars = [p for p in self.pars if not p.frozen]

        ngot = len(vals)
        nneed = len(tpars)
        if ngot != nneed:
            raise ModelErr('numthawed', nneed, ngot)

        for p, v in zip(tpars, vals):
            v = SherpaFloat(v)
            if v < p.hard_min:
                p.val = p.min
                warning(('value of parameter %s is below minimum; ' +
                         'setting to minimum') % p.fullname)
            elif v > p.hard_max:
                p.val = p.max
                warning(('value of parameter %s is above maximum; ' +
                         'setting to maximum') % p.fullname)
            else:
                p._val = v

    thawedpars = property(_get_thawed_pars, _set_thawed_pars)

    def _get_thawed_par_mins(self):
        return [p.min for p in self.pars if not p.frozen]

    def _set_thawed_pars_mins(self, vals):
        tpars = [p for p in self.pars if not p.frozen]

        ngot = len(vals)
        nneed = len(tpars)
        if ngot != nneed:
            raise ModelErr('numthawed', nneed, ngot)

        for p, v in zip(tpars, vals):
            v = SherpaFloat(v)
            if v < p.hard_min:
                p.min = p.hard_min
                warning(('value of parameter %s minimum is below ' +
                         'hard minimum; ' +
                         'setting to hard minimum') % p.fullname)
            elif v > p.hard_max:
                p.min = p.hard_max
                warning(('value of parameter %s minimum is above ' +
                         'hard maximum; ' +
                         'setting to hard maximum') % p.fullname)
            else:
                p._min = v

    thawedparmins = property(_get_thawed_par_mins, _set_thawed_pars_mins)

    def _get_thawed_par_maxes(self):
        return [p.max for p in self.pars if not p.frozen]

    def _set_thawed_pars_maxes(self, vals):
        tpars = [p for p in self.pars if not p.frozen]

        ngot = len(vals)
        nneed = len(tpars)
        if ngot != nneed:
            raise ModelErr('numthawed', nneed, ngot)

        for p, v in zip(tpars, vals):
            v = SherpaFloat(v)
            if v < p.hard_min:
                p.max = p.hard_min
                warning(('value of parameter %s maximum is below ' +
                         'hard minimum; ' +
                         'setting to hard minimum') % p.fullname)
            elif v > p.hard_max:
                p.max = p.hard_max
                warning(('value of parameter %s maximum is above ' +
                         'hard maximum; ' +
                         'setting to hard maximum') % p.fullname)
            else:
                p._max = v

    thawedparmaxes = property(_get_thawed_par_maxes, _set_thawed_pars_maxes)

    def _get_thawed_par_hardmins(self):
        return [p.hard_min for p in self.pars if not p.frozen]

    thawedparhardmins = property(_get_thawed_par_hardmins)

    def _get_thawed_par_hardmaxes(self):
        return [p.hard_max for p in self.pars if not p.frozen]

    thawedparhardmaxes = property(_get_thawed_par_hardmaxes)

    def reset(self):
        for p in self.pars:
            p.reset()


class CompositeModel(Model):

    def __init__(self, name, parts):
        self.parts = tuple(parts)
        allpars = []
        for part in self.parts:
            for p in part.pars:
                if p in allpars:
                    # If we already have a reference to this parameter, store
                    # a hidden, linked proxy instead
                    pnew = Parameter(p.modelname, p.name, 0.0, hidden=True)
                    pnew.link = p
                    p = pnew
                allpars.append(p)

        Model.__init__(self, name, allpars)

        for part in self.parts:
            try:
                self.is_discrete = self.is_discrete or part.is_discrete
            except:
                warning("Could not determine whether the model is discrete.\n"+
                        "This probably means that you have restored a session saved with a previous version of Sherpa.\n"+
                        "Falling back to assuming that the model is continuous.\n")
                self.is_discrete = False

    def __iter__(self):
        return iter(self._get_parts())

    def _get_parts(self):
        parts = []

        for p in self.parts:
            # A CompositeModel should not hold a reference to itself
            assert (p is not self), (("'%s' object holds a reference to " +
                                      "itself") % type(self).__name__)

            parts.append(p)
            if isinstance(p, CompositeModel):
                parts.extend(p._get_parts())

        # FIXME: do we want to remove duplicate components from parts?

        return parts

    def startup(self, cache=False):
        pass

    def teardown(self):
        pass


class SimulFitModel(CompositeModel):
    """Store multiple models.

    This class is for use with sherpa.data.DataSimulFit.

    Parameters
    ----------
    name : str
        The name for the collection of models.
    parts : sequence of Model objects
        The models.

    Attributes
    ----------
    parts : sequence of Model

    See Also
    --------
    sherpa.data.DataSimulFit

    Examples
    --------

    >>> m1 = Polynom1D('m1')
    >>> m2 = Gauss1D('g1')
    >>> mall = SimulFitModel('comp', (m1, m1 + m2))

    If dall is a DataSimulFit object then the model components
    can be evaluated for the composite object using:

    >>> ymdl = dall.eval_model_to_fit(mall)

    """

    def __iter__(self):
        return iter(self.parts)

    def startup(self, cache=False):
        for part in self:
            part.startup(cache)
        CompositeModel.startup(self, cache)

    def teardown(self):
        for part in self:
            part.teardown()
        CompositeModel.teardown(self)


class ArithmeticConstantModel(Model):

    def __init__(self, val, name=None):
        if name is None:
            name = str(val)
        self.name = name
        self.val = SherpaFloat(val)
        Model.__init__(self, self.name)

    def startup(self, cache=False):
        pass

    def calc(self, p, *args, **kwargs):
        return self.val

    def teardown(self):
        pass


def _make_unop(op, opstr):
    def func(self):
        return UnaryOpModel(self, op, opstr)
    return func


def _make_binop(op, opstr):
    def func(self, rhs):
        return BinaryOpModel(self, rhs, op, opstr)

    def rfunc(self, lhs):
        return BinaryOpModel(lhs, self, op, opstr)

    return (func, rfunc)


class ArithmeticModel(Model):

    def __init__(self, name, pars=()):
        self.integrate = True

        # Model caching ability
        # queue memory of maximum size
        self.cache = 5
        self._use_caching = True  # FIXME: reduce number of variables?
        self._queue = ['']
        self._cache = {}
        Model.__init__(self, name, pars)

    # Unary operations
    __neg__ = _make_unop(numpy.negative, '-')
    __abs__ = _make_unop(numpy.absolute, 'abs')

    # Binary operations
    __add__, __radd__ = _make_binop(numpy.add, '+')
    __sub__, __rsub__ = _make_binop(numpy.subtract, '-')
    __mul__, __rmul__ = _make_binop(numpy.multiply, '*')
    __div__, __rdiv__ = _make_binop(numpy.divide, '/')
    __floordiv__, __rfloordiv__ = _make_binop(numpy.floor_divide, '//')
    __truediv__, __rtruediv__ = _make_binop(numpy.true_divide, '/')
    __mod__, __rmod__ = _make_binop(numpy.remainder, '%')
    __pow__, __rpow__ = _make_binop(numpy.power, '**')

    def __setstate__(self, state):
        self.__dict__.update(state)

        if '_use_caching' not in state:
            self.__dict__['_use_caching'] = True

        if '_queue' not in state:
            self.__dict__['_queue'] = ['']

        if '_cache' not in state:
            self.__dict__['_cache'] = {}

        if 'cache' not in state:
            self.__dict__['cache'] = 5

    def __getitem__(self, filter):
        return FilterModel(self, filter)

<<<<<<< HEAD
    def check_regrid_kwargs(self, **kwargs):
        valid_keys = ('interp', '_self',)
        for key in kwargs.keys():
            if key not in valid_keys:
                raise TypeError("unknown keyword argument: '%s'" % key)

    def regrid(self, *args, **kwargs):
        raise NotImplementedError

    def startup(self, cache):
=======
    def startup(self, cache=False):
>>>>>>> 12147459
        self._queue = ['']
        self._cache = {}
        self._use_caching = cache
        if int(self.cache) > 0:
            self._queue = [''] * int(self.cache)
            frozen = numpy.array([par.frozen for par in self.pars], dtype=bool)
            if len(frozen) > 0 and frozen.all():
                self._use_caching = cache

    def teardown(self):
        self._use_caching = False

    def apply(self, outer, *otherargs, **otherkwargs):
        return NestedModel(outer, self, *otherargs, **otherkwargs)


class RegriddableModel1D(ArithmeticModel):
    def regrid(self, *args, **kwargs):
        """
        The class RegriddableModel1D allows the user to evaluate in the
        requested space then interpolate onto the data space. An optional
        argument 'interp' enables the user to change the interpolation method.

        Examples
        --------
        >>> import numpy as np
        >>> from sherpa.models.basic import Box1D
        >>> mybox = Box1D()
        >>> request_space = np.arange(1, 10, 0.1)
        >>> regrid_model = mybox.regrid(request_space, interp=linear_interp)
        """
        try:
            self.check_regrid_kwargs(**kwargs)
        except TypeError as te:
            raise te
        eval_space = EvaluationSpace1D(*args)
        regridder = ModelDomainRegridder1D(eval_space, **kwargs)
        regridder._make_and_validate_grid(args)
        return regridder.apply_to(kwargs.get('_self', self))


class RegriddableModel2D(ArithmeticModel):
    def regrid(self, *args, **kwargs):
        try:
            self.check_regrid_kwargs(**kwargs)
        except TypeError as te:
            raise te
        eval_space = EvaluationSpace2D(*args)
        regridder = ModelDomainRegridder2D(eval_space)
        return regridder.apply_to(kwargs.get('_self', self))


class UnaryOpModel(CompositeModel, ArithmeticModel):

    def __init__(self, arg, op, opstr):
        self.arg = arg
        self.op = op
        CompositeModel.__init__(self, ('%s(%s)' % (opstr, self.arg.name)),
                                (self.arg,))

    def calc(self, p, *args, **kwargs):
        return self.op(self.arg.calc(p, *args, **kwargs))


class BinaryOpModel(CompositeModel, ArithmeticModel):

    @staticmethod
    def wrapobj(obj):
        if isinstance(obj, ArithmeticModel):
            return obj
        return ArithmeticConstantModel(obj)

    def __init__(self, lhs, rhs, op, opstr):
        self.lhs = self.wrapobj(lhs)
        self.rhs = self.wrapobj(rhs)
        self.op = op
        CompositeModel.__init__(self,
                                ('(%s %s %s)' %
                                 (self.lhs.name, opstr, self.rhs.name)),
                                (self.lhs, self.rhs))

<<<<<<< HEAD
    def regrid(self, *args, **kwargs):
        for part in self.parts:
            return part.regrid(*args, _self=self, **kwargs)

    def startup(self, cache):
=======
    def startup(self, cache=False):
>>>>>>> 12147459
        self.lhs.startup(cache)
        self.rhs.startup(cache)
        CompositeModel.startup(self, cache)

    def teardown(self):
        self.lhs.teardown()
        self.rhs.teardown()
        CompositeModel.teardown(self)

    def calc(self, p, *args, **kwargs):
        nlhs = len(self.lhs.pars)
        lhs = self.lhs.calc(p[:nlhs], *args, **kwargs)
        rhs = self.rhs.calc(p[nlhs:], *args, **kwargs)
        try:
            val = self.op(lhs, rhs)
        except ValueError:
            raise ValueError("shape mismatch between '%s: %i' and '%s: %i'" %
                             (type(self.lhs).__name__, len(lhs),
                              type(self.rhs).__name__, len(rhs)))
        return val


class FilterModel(CompositeModel, ArithmeticModel):

    def __init__(self, model, filter):
        self.model = model
        self.filter = filter

        if isinstance(filter, tuple):
            filter_str = ','.join([self._make_filter_str(f) for f in filter])
        else:
            filter_str = self._make_filter_str(filter)

        CompositeModel.__init__(self,
                                ('(%s)[%s]' % (self.model.name, filter_str)),
                                (self.model,))

    @staticmethod
    def _make_filter_str(filter):
        if not isinstance(filter, slice):
            if filter is Ellipsis:
                return '...'
            return str(filter)

        s = ''
        if filter.start is not None:
            s += str(filter.start)
        s += ':'
        if filter.stop is not None:
            s += str(filter.stop)
        if filter.step is not None:
            s += ':%s' % filter.step

        return s

    def calc(self, p, *args, **kwargs):
        return self.model.calc(p, *args, **kwargs)[self.filter]


class ArithmeticFunctionModel(Model):

    def __init__(self, func):
        if isinstance(func, Model):
            raise ModelErr('badinstance', type(self).__name__)
        if not callable(func):
            raise ModelErr('noncall', type(self).__name__, type(func).__name__)
        self.func = func
        Model.__init__(self, func.__name__)

    def calc(self, p, *args, **kwargs):
        return self.func(*args, **kwargs)

    def startup(self, cache=False):
        pass

    def teardown(self):
        pass


class NestedModel(CompositeModel, ArithmeticModel):

    @staticmethod
    def wrapobj(obj):
        if isinstance(obj, ArithmeticModel):
            return obj
        return ArithmeticFunctionModel(obj)

    def __init__(self, outer, inner, *otherargs, **otherkwargs):
        self.outer = self.wrapobj(outer)
        self.inner = self.wrapobj(inner)
        self.otherargs = otherargs
        self.otherkwargs = otherkwargs
        CompositeModel.__init__(self,
                                ('%s(%s)' %
                                 (self.outer.name, self.inner.name)),
                                (self.outer, self.inner))

    def startup(self, cache=False):
        self.inner.startup(cache)
        self.outer.startup(cache)
        CompositeModel.startup(self, cache)

    def teardown(self):
        self.inner.teardown()
        self.outer.teardown()
        CompositeModel.teardown(self)

    def calc(self, p, *args, **kwargs):
        nouter = len(self.outer.pars)
        return self.outer.calc(p[:nouter],
                               self.inner.calc(p[nouter:], *args, **kwargs),
                               *self.otherargs, **self.otherkwargs)


class MultigridSumModel(CompositeModel, ArithmeticModel):

    def __init__(self, models):
        self.models = tuple(models)
        name = '%s(%s)' % (type(self).__name__,
                           ','.join([m.name for m in models]))
        CompositeModel.__init__(self, name, self.models)

    def calc(self, p, arglist):
        vals = []
        for model, args in zip(self.models, arglist):
            # FIXME: we're not using p here (and therefore assuming that the
            # parameter values have already been updated to match the contents
            # of p)
            vals.append(model(*args))
        return sum(vals)


class RegridWrappedModel(CompositeModel, ArithmeticModel):

    def __init__(self, model, wrapper):
        self.model = self.wrapobj(model)
        self.wrapper = wrapper

        if hasattr(model, 'integrate'):
            self.wrapper.integrate = model.integrate

        CompositeModel.__init__(self,
                                "{}({})".format(self.wrapper.name,
                                                self.model.name),
                                (self.model, ))

    def calc(self, p, *args, **kwargs):
        return self.wrapper.calc(p, self.model.calc, *args, **kwargs)

    def get_center(self):
        return self.model.get_center()

    def set_center(self, *args, **kwargs):
        return self.model.set_center(*args, **kwargs)

    def guess(self, dep, *args, **kwargs):
        return self.model.guess(dep, *args, **kwargs)

    @property
    def grid(self):
        return self.wrapper.grid

    @grid.setter
    def grid(self, value):
        self.wrapper.grid = value

    @property
    def evaluation_space(self):
        return self.wrapper.evaluation_space

    @staticmethod
    def wrapobj(obj):
        if isinstance(obj, ArithmeticModel):
            return obj
        else:
            return ArithmeticFunctionModel(obj)<|MERGE_RESOLUTION|>--- conflicted
+++ resolved
@@ -546,7 +546,6 @@
     def __getitem__(self, filter):
         return FilterModel(self, filter)
 
-<<<<<<< HEAD
     def check_regrid_kwargs(self, **kwargs):
         valid_keys = ('interp', '_self',)
         for key in kwargs.keys():
@@ -556,10 +555,7 @@
     def regrid(self, *args, **kwargs):
         raise NotImplementedError
 
-    def startup(self, cache):
-=======
     def startup(self, cache=False):
->>>>>>> 12147459
         self._queue = ['']
         self._cache = {}
         self._use_caching = cache
@@ -641,15 +637,11 @@
                                  (self.lhs.name, opstr, self.rhs.name)),
                                 (self.lhs, self.rhs))
 
-<<<<<<< HEAD
     def regrid(self, *args, **kwargs):
         for part in self.parts:
             return part.regrid(*args, _self=self, **kwargs)
 
-    def startup(self, cache):
-=======
     def startup(self, cache=False):
->>>>>>> 12147459
         self.lhs.startup(cache)
         self.rhs.startup(cache)
         CompositeModel.startup(self, cache)

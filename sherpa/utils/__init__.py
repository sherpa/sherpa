--- conflicted
+++ resolved
@@ -2896,75 +2896,543 @@
     pass
 
 
-<<<<<<< HEAD
-class QuadEquaRealRoot:
-    """ solve for the real roots of the quadratic equation:
-    a * x^2 + b * x + c = 0"""
-
-    def __call__(self, a, b, c):
-
-        if 0.0 == a:
-            #
-            # 0 * x^2 + b * x + c = 0
-            #
-
-            if 0.0 != b:
-                #
-                # 0 * x^2 + b * x + c = 0
-                # the following still works even if c == 0
-                #
-                answer = - c / b
-                return [answer, answer]
-
-            #
-            # 0 * x^2 + 0 * x + c = 0
-            #
-            # a == 0, b == 0, so if c == 0 then all numbers work so
-            # returning nan is not right. However if c != 0 then no
-            # roots exist.
-            #
-            return [None, None]
-
-        if 0.0 == b:
-
-            #
-            # a * x^2 + 0 * x + c = 0
-            #
-            if 0.0 == c:
-
-                # a * x^2 + 0 * x + 0 = 0
-                return [0.0, 0.0]
-
-            # a * x^2 + 0 * x + c = 0
-            if mysgn(a) == mysgn(c):
-                return [None, None]
-
-            answer = np.sqrt(c / a)
-            return [-answer, answer]
-
-        if 0.0 == c:
-
-            #
-            # a * x^2 + b * x + 0 = 0
-            #
-            return [0.0, - b / a]
-
-        discriminant = b * b - 4.0 * a * c
-        debug("disc=%s", discriminant)
-        sqrt_disc = np.sqrt(discriminant)
-        t = - (b + mysgn(b) * sqrt_disc) / 2.0
-        return [c / t, t / a]
-
-
-def bisection(fcn, xa, xb, fa=None, fb=None, args=(), maxfev=48, tol=1.0e-6):
-    """A basic root finding algorithm that uses standard bisection
-
-    Bisection is a relatively slow method for root finding, but it guaranteed to
-    work for a continuous function with a root in a bracketed interval; in other
-    words the function must undergo a sign change between the bracketing values.
-
-    See https://en.wikipedia.org/wiki/Bisection_method for a description of the
-    bisection method.
+def quad_coef(x, f):
+    """
+    p( x ) = f( xc ) + A ( x - xc ) + B ( x - xc ) ( x - xb )
+           = f( xc ) + A ( x - xc ) + B ( ( x - xc ) ( x - xc ) +
+                                            ( x - xc ) ( xc - xb ) )
+           = f( xc ) + ( A + B ( xc - xb ) ) ( x - xc ) + B ( x - xc )^2
+
+           = f( xc ) + C ( x - xc ) + B ( x - xc )^2 ; C = A + B ( xc - xb )
+
+           = f( xc ) + C x - C xc + B ( x^2  - 2 x xc + xc^2 )
+
+           = B x^2 + ( C - 2 * B xc ) x + f( xc ) - C xc  + B xc^2
+
+           = B x^2 + ( C - 2 * B x[2] ) x + f[ 2 ] + x[2] * ( B x[ 2 ] - C )
+    """
+
+    [B, C] = transformed_quad_coef(x, f)
+    B_x2 = B * x[2]
+    return [B, C - 2 * B_x2, f[2] + x[2] * (B_x2 - C)]
+
+
+def transformed_quad_coef(x, f):
+    """
+    p( x ) = f( xc ) + A ( x - xc ) + B ( x - xc ) ( x - xb )
+
+       where A and B are the divided differences::
+
+                                   f( xc ) - f( xb )
+                               A = -----------------
+                                        xc - xb
+
+
+                               1     ( f( xc ) - f( xb )   f( xb ) - f( xa ) )
+                        B = -------  ( ----------------- - ----------------- )
+                            xc - xa  (    xc - xb               xb - xa      )
+
+        p( x ) = f( xc ) + A ( x - xc ) + B ( x - xc ) ( x - xb )
+               = f( xc ) + A ( x - xc ) + B ( ( x - xc ) ( x - xc ) +
+                                            ( x - xc ) ( xc - xb ) )
+               = f( xc ) + ( A + B ( xc - xb ) ) ( x - xc ) + B ( x - xc )^2
+
+               = f( xc ) + C ( x - xc ) + B ( x - xc )^2
+
+        where  C = A + B ( xc - xb )
+
+        The root of p( x ), using the quadratic formula::
+
+                            1  (                                   )
+                  x - xc = --- ( - C +/- sqrt( C^2 - 4 f( xc ) B ) )
+                           2 B (                                   )
+
+        Rationalize the numerator to avoid subtractive cancellation::
+
+                                     2 f( xc )
+                  x - xc = -------------------------------
+                           C +/- sqrt( C^2 - 4 f( xc ) B )
+
+        The sign should be chosen to maximize the denominator.  Therefore,
+        the next point in the iteration is::
+
+                                       2 f( xc )
+                  x = xc - --------------------------------------
+                           C + sgn( C ) sqrt( C^2 - 4 f( xc ) B )
+
+                       {    -1,  x < 0
+        where sgn(x) = {
+                       {     1,  x >= 0
+    """
+
+    xa, xb, xc = x[0], x[1], x[2]
+    fa, fb, fc = f[0], f[1], f[2]
+
+    xc_xb = xc - xb
+    fc_fb = fc - fb
+    A = fc_fb / xc_xb
+    fb_fa = fb - fa
+    xb_xa = xb - xa
+    xc_xa = xc - xa
+    B = (A - fb_fa / xb_xa) / xc_xa
+    C = A + B * xc_xb
+    return [B, C]
+
+
+def demuller(fcn, xa, xb, xc, fa=None, fb=None, fc=None, args=(),
+             maxfev=32, tol=1.0e-6):
+    """A root-finding algorithm using Muller's method.
+
+    The algorithm is described at https://en.wikipedia.org/wiki/Muller%27s_method.
+
+    ::
+
+        p( x ) = f( xc ) + A ( x - xc ) + B ( x - xc ) ( x - xb )
+
+    Notes
+    -----
+    The general case::
+
+                                     2 f( x )
+                                           n
+               x   = x  -  ----------------------------------------
+                n+1   n    C  + sgn( C  ) sqrt( C^2 - 4 f( x  ) B )
+                            n         n          n          n    n
+
+                           1     ( f( x  ) - f( x   )   f( x   ) - f( x   )  )
+                                 (     n         n-1        n-1        n-2   )
+                   B  = -------  ( ------------------ - -------------------  )
+                    n   x - x    (    x - x                 x   - x          )
+                         n   n-2 (     n   n-1               n-1   n-2       )
+
+
+                        f( x  ) - f( x   )
+                            n         n-1
+                   A  = -----------------
+                    n       x  - x
+                             n    n-1
+
+                   C  = A  + B ( x - x   )
+                    n    n    n   n   n-1
+
+
+    The convergence rate for Muller's method can be shown to be
+    the real root of the cubic x - x^3, that is::
+
+       p = (a + 4 / a + 1) / 3
+       a = (19 + 3 sqrt(33))^1/3
+
+    In other words: O(h^p) where p is approximately 1.839286755.
+
+    Parameters
+    ----------
+    fcn : callable
+        The function with a root. The function signature is ``fcn(x, *args)``.
+    xa, xb, xc : float
+        Muller's method requires three initial values.
+    fa, fb, fc : float or None
+        Function values at ``xa``, ``xb``, and ``xc``. These parameters are
+        optional and can be passed
+        to save time in cases where ``fcn(xa, *args)`` is already known and
+        function evaluation takes a long time. If `None`, they will be
+        calculated.
+    args : tuple
+        Additional parameters that will be passed through to ``fcn``.
+    maxfev : int
+        Maximal number of function evaluations
+    tol : float
+        The root finding algorithm stops if the function value a value x with
+        ``abs(fcn(x)) < tol`` is found.
+
+    Returns
+    -------
+    out : list
+        The output has the form of a list:
+        ``[[x, fcn(x)], [x1, fcn(x1)], [x2, fcn(x2)], nfev]`` where ``x`` is
+        the location of the root, and ``x1`` and ``x2`` are the previous
+        steps. The function value for those steps is returned as well.
+        ``nfev`` is the total number of function evaluations.
+        If any of those values is not available, ``None`` will be returned
+        instead.
+    """
+
+    def is_nan(arg):
+        if arg != arg:
+            return True
+        if arg is np.nan:
+            return True
+        return np.isnan(arg)
+
+    myfcn = FuncCounter(fcn)
+
+    try:
+
+        if fa is None:
+            fa = myfcn(xa, *args)
+        if abs(fa) <= tol:
+            return [[xa, fa], [[xa, fa], [xa, fa]], myfcn.nfev]
+
+        if fb is None:
+            fb = myfcn(xb, *args)
+        if abs(fb) <= tol:
+            return [[xb, fb], [[xb, fb], [xb, fb]], myfcn.nfev]
+
+        if fc is None:
+            fc = myfcn(xc, *args)
+        if abs(fc) <= tol:
+            return [[xc, fc], [[xc, fc], [xc, fc]], myfcn.nfev]
+
+        while myfcn.nfev < maxfev:
+
+            [B, C] = transformed_quad_coef([xa, xb, xc], [fa, fb, fc])
+
+            discriminant = max(C * C - 4.0 * fc * B, 0.0)
+
+            if is_nan(B) or is_nan(C) or \
+                    0.0 == C + np.sign(C) * np.sqrt(discriminant):
+                return [[None, None], [[None, None], [None, None]],
+                        myfcn.nfev]
+
+            xd = xc - 2.0 * fc / (C + np.sign(C) * np.sqrt(discriminant))
+
+            fd = myfcn(xd, *args)
+
+            if abs(fd) <= tol:
+                return [[xd, fd], [[None, None], [None, None]],
+                        myfcn.nfev]
+
+            xa = xb
+            fa = fb
+            xb = xc
+            fb = fc
+            xc = xd
+            fc = fd
+
+        return [[xd, fd], [[None, None], [None, None]],
+                myfcn.nfev]
+
+    except ZeroDivisionError:
+
+        return [[xd, fd], [[None, None], [None, None]],
+                myfcn.nfev]
+
+
+def new_muller(fcn, xa, xb, fa=None, fb=None, args=(), maxfev=32, tol=1.e-6):
+    '''Alternative implementation of Mueller's method for root finding
+
+    Parameters
+    ----------
+    fcn : callable
+        The function with a root. The function signature is ``fcn(x, *args)``.
+    xa, xb: float
+        Muller's method requires three initial values.
+    fa, fb: float or None
+        Function values at ``xa`` and ``xb``. These parameters are
+        optional and can be passed
+        to save time in cases where ``fcn(xa, *args)`` is already known and
+        function evaluation takes a long time. If `None`, they will be
+        calculated.
+    args : tuple
+        Additional parameters that will be passed through to ``fcn``.
+    maxfev : int
+        Maximal number of function evaluations
+    tol : float
+        The root finding algorithm stops if the function value a value x with
+        ``abs(fcn(x)) < tol`` is found.
+
+    Returns
+    -------
+    out : list
+        The output has the form of a list:
+        ``[[x, fcn(x)], [x1, fcn(x1)], [x2, fcn(x2)], nfev]`` where ``x`` is
+        the location of the root, and ``x1`` and ``x2`` are the previous
+        steps. The function value for those steps is returned as well.
+        ``nfev`` is the total number of function evaluations.
+        If any of those values is not available, ``None`` will be returned
+        instead.
+    '''
+
+    myfcn = FuncCounter(fcn)
+
+    try:
+
+        if fa is None:
+            fa = myfcn(xa, *args)
+        if abs(fa) <= tol:
+            return [[xa, fa], [[xa, fa], [xa, fa]], myfcn.nfev]
+
+        if fb is None:
+            fb = myfcn(xb, *args)
+        if abs(fb) <= tol:
+            return [[xb, fb], [[xb, fb], [xb, fb]], myfcn.nfev]
+
+        if np.sign(fa) == np.sign(fb):
+            warning('%s: %s fa * fb < 0 is not met', __name__, fcn.__name__)
+            return [[None, None], [[None, None], [None, None]],
+                    myfcn.nfev]
+
+        while myfcn.nfev < maxfev:
+
+            xc = (xa + xb) / 2.0
+            fc = myfcn(xc, *args)
+            if abs(fc) <= tol:
+                return [[xc, fc], [[xa, fa], [xb, fb]], myfcn.nfev]
+
+            tran = transformed_quad_coef([xa, xb, xc], [fa, fb, fc])
+            B = tran[0]
+            C = tran[1]
+
+            discriminant = max(C * C - 4.0 * fc * B, 0.0)
+
+            xd = xc - 2.0 * fc / (C + np.sign(C) * np.sqrt(discriminant))
+
+            fd = myfcn(xd, *args)
+
+            if abs(fd) <= tol:
+                return [[xd, fd], [[xa, fa], [xb, fb]], myfcn.nfev]
+
+            if np.sign(fa) != np.sign(fc):
+                xb, fb = xc, fc
+                continue
+
+            if np.sign(fd) != np.sign(fc) and xc < xd:
+                xa, fa = xc, fc
+                xb, fb = xd, fd
+                continue
+
+            if np.sign(fb) != np.sign(fd):
+                xa, fa = xd, fd
+                continue
+
+            if np.sign(fa) != np.sign(fd):
+                xb, fb = xd, fd
+                continue
+
+            if np.sign(fc) != np.sign(fd) and xd < xc:
+                xa, fa = xd, fd
+                xb, fb = xc, fc
+                continue
+
+            if np.sign(fc) != np.sign(fd):
+                xa, fa = xc, fc
+                continue
+
+        return [[xd, fd], [[xa, fa], [xb, fb]], myfcn.nfev]
+
+    except (ZeroDivisionError, OutOfBoundErr):
+
+        return [[xd, fd], [[xa, fa], [xb, fb]], myfcn.nfev]
+
+#
+# /*
+#  * Licensed to the Apache Software Foundation (ASF) under one or more
+#  * contributor license agreements.  See the NOTICE file distributed with
+#  * this work for additional information regarding copyright ownership.
+#  * The ASF licenses this file to You under the Apache License, Version 2.0
+#  * (the "License"); you may not use this file except in compliance with
+#  * the License.  You may obtain a copy of the License at
+#  *
+#  *      http://www.apache.org/licenses/LICENSE-2.0
+#  *
+#  * Unless required by applicable law or agreed to in writing, software
+#  * distributed under the License is distributed on an "AS IS" BASIS,
+#  * WITHOUT WARRANTIES OR CONDITIONS OF ANY KIND, either express or implied.
+#  * See the License for the specific language governing permissions and
+#  * limitations under the License.
+#  */
+#
+
+
+def apache_muller(fcn, xa, xb, fa=None, fb=None, args=(), maxfev=32,
+                  tol=1.0e-6):
+    '''An alternative implementation of Muller's method for root finding.
+
+    Unlike the rest of Sherpa, this method is available
+    the Apache Software Foundation (ASF) licence - see code for this method
+    for details.
+
+    Parameters
+    ----------
+    fcn : callable
+        The function with a root. The function signature is ``fcn(x, *args)``.
+    xa, xb: float
+        Muller's method requires three initial values.
+    fa, fb: float or None
+        Function values at ``xa`` and ``xb``. These parameters are
+        optional and can be passed
+        to save time in cases where ``fcn(xa, *args)`` is already known and
+        function evaluation takes a long time. If `None`, they will be
+        calculated.
+    args : tuple
+        Additional parameters that will be passed through to ``fcn``.
+    maxfev : int
+        Maximal number of function evaluations
+    tol : float
+        The root finding algorithm stops if the function value a value x with
+        ``abs(fcn(x)) < tol`` is found.
+
+    Returns
+    -------
+    out : list
+        The output has the form of a list:
+        ``[[x, fcn(x)], [x1, fcn(x1)], [x2, fcn(x2)], nfev]`` where ``x`` is
+        the location of the root, and ``x1`` and ``x2`` are the previous
+        steps. The function value for those steps is returned as well.
+        ``nfev`` is the total number of function evaluations.
+        If any of those values is not available, ``None`` will be returned
+        instead.
+    '''
+
+    myfcn = FuncCounter(fcn)
+
+    try:
+
+        if fa is None:
+            fa = myfcn(xa, *args)
+        if abs(fa) <= tol:
+            return [[xa, fa], [[xa, fa], [xa, fa]], myfcn.nfev]
+
+        if fb is None:
+            fb = myfcn(xb, *args)
+        if abs(fb) <= tol:
+            return [[xb, fb], [[xb, fb], [xb, fb]], myfcn.nfev]
+
+        if np.sign(fa) == np.sign(fb):
+            warning('%s: %s fa * fb < 0 is not met', __name__, fcn.__name__)
+            return [[None, None], [[None, None], [None, None]],
+                    myfcn.nfev]
+
+        xc = (xa + xb) / 2.0
+        fc = myfcn(xc, *args)
+        if abs(fc) <= tol:
+            return [[xc, fc], [[xc, fc], [xc, fc]], myfcn.nfev]
+
+        xbest, fbest = xa, fa
+        if abs(fb) < abs(fa):
+            xbest, fbest = xb, fb
+        if abs(fc) < abs(fbest):
+            xbest, fbest = xc, fc
+
+        oldx = 1.0e128
+        while myfcn.nfev < maxfev:
+
+            tran = transformed_quad_coef([xa, xb, xc], [fa, fb, fc])
+            B = tran[0]
+            C = tran[1]
+            discriminant = max(C * C - 4.0 * fc * B, 0.0)
+            den = np.sign(C) * np.sqrt(discriminant)
+            xplus = xc - 2.0 * fc / (C + den)
+            if C != den:
+                xminus = xc - 2.0 * fc / (C - den)
+            else:
+                xminus = 1.0e128
+
+            if is_sequence(xa, xplus, xb):
+                x = xplus
+            else:
+                x = xminus
+
+            # sanity check
+            if not is_sequence(xa, x, xb):
+                x = (xa + xb) / 2.0
+
+            y = myfcn(x, *args)
+
+            if abs(y) < abs(fbest):
+                xbest, fbest = x, y
+            tolerance = min(tol * abs(x), tol)
+            if abs(y) <= tol or abs(x - oldx) <= tolerance:
+                return [[x, y], [[xa, fa], [xb, fb]], myfcn.nfev]
+
+            mybisect = (x < xc and (xc - xa) > 0.95 * (xb - xa)) or \
+                       (x > xc and (xb - xc) > 0.95 * (xb - xa)) or \
+                       (x == xc)
+
+            if not mybisect:
+                if x > xc:
+                    xa = xc
+                    fa = fc
+                if x < xc:
+                    xb = xc
+                    fb = fc
+                xc, fc = x, y
+                oldx = x
+
+            else:
+                xmid = (xa + xb) / 2.0
+                fmid = myfcn(xmid, *args)
+                if abs(fmid) < abs(fbest):
+                    xbest, fbest = xmid, fmid
+
+                if abs(fmid) <= tol:
+                    return [[xmid, fmid], [[xa, fa], [xb, fb]], myfcn.nfev]
+                if np.sign(fa) + np.sign(fmid) == 0:
+                    xb = xmid
+                    fb = fmid
+                else:
+                    xa = xmid
+                    fa = fmid
+
+                xc = (xa + xb) / 2.0
+                fc = myfcn(xc, *args)
+                if abs(fc) < abs(fbest):
+                    xbest, fbest = xc, fc
+
+                if abs(fc) <= tol:
+                    return [[xc, fc], [[xa, fa], [xb, fb]], myfcn.nfev]
+                oldx = 1.0e128
+
+        #
+        # maxfev has exceeded, return the minimum so far
+        #
+        return [[xbest, fbest], [[xa, fa], [xb, fb]], myfcn.nfev]
+
+    #
+    # Something drastic has happened
+    #
+    except (ZeroDivisionError, OutOfBoundErr):
+
+        return [[xbest, fbest], [[xa, fa], [xb, fb]], myfcn.nfev]
+
+
+def zeroin(fcn, xa, xb, fa=None, fb=None, args=(), maxfev=32, tol=1.0e-2):
+    """Obtain a zero of a function of one variable using Brent's root finder.
+
+    Return an approximate location for the root with accuracy::
+
+       4*DBL_EPSILON*abs(x) + tol
+
+    using the algorithm from [1]_.
+
+    References
+    ----------
+
+    .. [1] G.Forsythe, M.Malcolm, C.Moler, Computer methods for mathematical
+           computations. M., Mir, 1980, p.180 of the Russian edition
+
+    Notes
+    -----
+    The function makes use of a bisection procedure combined with
+    a linear or quadratic inverse interpolation.
+
+    At each step the code operates three abscissae - a, b, and c:
+
+      - b - the last and the best approximation to the root
+      - a - the last but one approximation
+      - c - the last but one or even an earlier approximation such that:
+
+        1) ``|f(b)| <= |f(c)|``
+        2) f(b) and f(c) have opposite signs, i.e. b and c encompass
+           the root
+
+    Given these abscissae, the code computes two new approximations,
+    one by the  bisection procedure and the other one from interpolation
+    (if a,b, and c are all different the quadratic interpolation is used,
+    linear otherwise). If the approximation obtained by the interpolation
+    looks reasonable (i.e. falls within the current interval [b,c], not
+    too close to the end points of the interval), the point is accepted
+    as a new approximation to the root. Otherwise, the result of the
+    bissection is used.
 
     Parameters
     ----------
@@ -3002,632 +3470,6 @@
         ``nfev`` is the total number of function evaluations.
         If any of those values is not available, ``None`` will be returned
         instead.
-    """
-    history = [[], []]
-    nfev, myfcn = func_counter_history(fcn, history)
-
-    try:
-
-        if fa is None:
-            fa = myfcn(xa, *args)
-        if abs(fa) <= tol:
-            return [[xa, fa], [[xa, fa], [xa, fa]], nfev[0]]
-
-        if fb is None:
-            fb = myfcn(xb, *args)
-        if abs(fb) <= tol:
-            return [[xb, fb], [[xb, fb], [xb, fb]], nfev[0]]
-
-        if mysgn(fa) == mysgn(fb):
-            # TODO: is this a useful message for the user?
-            warning('%s: %s fa * fb < 0 is not met', __name__, fcn.__name__)
-            return [[None, None], [[None, None], [None, None]], nfev[0]]
-
-        while nfev[0] < maxfev:
-
-            if abs(fa) > tol and abs(fb) > tol:
-
-                xc = (xa + xb) / 2.0
-                fc = myfcn(xc, *args)
-
-                if abs(xa - xb) < min(tol * abs(xb), tol / 10.0):
-                    return [[xc, fc], [[xa, fa], [xb, fb]], nfev[0]]
-
-                if mysgn(fa) != mysgn(fc):
-                    xb, fb = xc, fc
-                else:
-                    xa, fa = xc, fc
-
-            else:
-                if abs(fa) <= tol:
-                    return [[xa, fa], [[xa, fa], [xb, fb]], nfev[0]]
-
-                return [[xb, fb], [[xa, fa], [xb, fb]], nfev[0]]
-
-        xc = (xa + xb) / 2.0
-        fc = myfcn(xc, *args)
-        return [[xc, fc], [[xa, fa], [xb, fb]], nfev[0]]
-
-    except OutOfBoundErr:
-        return [[None, None], [[xa, fa], [xb, fb]], nfev[0]]
-
-
-=======
->>>>>>> dffc72fd
-def quad_coef(x, f):
-    """
-    p( x ) = f( xc ) + A ( x - xc ) + B ( x - xc ) ( x - xb )
-           = f( xc ) + A ( x - xc ) + B ( ( x - xc ) ( x - xc ) +
-                                            ( x - xc ) ( xc - xb ) )
-           = f( xc ) + ( A + B ( xc - xb ) ) ( x - xc ) + B ( x - xc )^2
-
-           = f( xc ) + C ( x - xc ) + B ( x - xc )^2 ; C = A + B ( xc - xb )
-
-           = f( xc ) + C x - C xc + B ( x^2  - 2 x xc + xc^2 )
-
-           = B x^2 + ( C - 2 * B xc ) x + f( xc ) - C xc  + B xc^2
-
-           = B x^2 + ( C - 2 * B x[2] ) x + f[ 2 ] + x[2] * ( B x[ 2 ] - C )
-    """
-
-    [B, C] = transformed_quad_coef(x, f)
-    B_x2 = B * x[2]
-    return [B, C - 2 * B_x2, f[2] + x[2] * (B_x2 - C)]
-
-
-def transformed_quad_coef(x, f):
-    """
-    p( x ) = f( xc ) + A ( x - xc ) + B ( x - xc ) ( x - xb )
-
-       where A and B are the divided differences::
-
-                                   f( xc ) - f( xb )
-                               A = -----------------
-                                        xc - xb
-
-
-                               1     ( f( xc ) - f( xb )   f( xb ) - f( xa ) )
-                        B = -------  ( ----------------- - ----------------- )
-                            xc - xa  (    xc - xb               xb - xa      )
-
-        p( x ) = f( xc ) + A ( x - xc ) + B ( x - xc ) ( x - xb )
-               = f( xc ) + A ( x - xc ) + B ( ( x - xc ) ( x - xc ) +
-                                            ( x - xc ) ( xc - xb ) )
-               = f( xc ) + ( A + B ( xc - xb ) ) ( x - xc ) + B ( x - xc )^2
-
-               = f( xc ) + C ( x - xc ) + B ( x - xc )^2
-
-        where  C = A + B ( xc - xb )
-
-        The root of p( x ), using the quadratic formula::
-
-                            1  (                                   )
-                  x - xc = --- ( - C +/- sqrt( C^2 - 4 f( xc ) B ) )
-                           2 B (                                   )
-
-        Rationalize the numerator to avoid subtractive cancellation::
-
-                                     2 f( xc )
-                  x - xc = -------------------------------
-                           C +/- sqrt( C^2 - 4 f( xc ) B )
-
-        The sign should be chosen to maximize the denominator.  Therefore,
-        the next point in the iteration is::
-
-                                       2 f( xc )
-                  x = xc - --------------------------------------
-                           C + sgn( C ) sqrt( C^2 - 4 f( xc ) B )
-
-                       {    -1,  x < 0
-        where sgn(x) = {
-                       {     1,  x >= 0
-    """
-
-    xa, xb, xc = x[0], x[1], x[2]
-    fa, fb, fc = f[0], f[1], f[2]
-
-    xc_xb = xc - xb
-    fc_fb = fc - fb
-    A = fc_fb / xc_xb
-    fb_fa = fb - fa
-    xb_xa = xb - xa
-    xc_xa = xc - xa
-    B = (A - fb_fa / xb_xa) / xc_xa
-    C = A + B * xc_xb
-    return [B, C]
-
-
-def demuller(fcn, xa, xb, xc, fa=None, fb=None, fc=None, args=(),
-             maxfev=32, tol=1.0e-6):
-    """A root-finding algorithm using Muller's method.
-
-    The algorithm is described at https://en.wikipedia.org/wiki/Muller%27s_method.
-
-    ::
-
-        p( x ) = f( xc ) + A ( x - xc ) + B ( x - xc ) ( x - xb )
-
-    Notes
-    -----
-    The general case::
-
-                                     2 f( x )
-                                           n
-               x   = x  -  ----------------------------------------
-                n+1   n    C  + sgn( C  ) sqrt( C^2 - 4 f( x  ) B )
-                            n         n          n          n    n
-
-                           1     ( f( x  ) - f( x   )   f( x   ) - f( x   )  )
-                                 (     n         n-1        n-1        n-2   )
-                   B  = -------  ( ------------------ - -------------------  )
-                    n   x - x    (    x - x                 x   - x          )
-                         n   n-2 (     n   n-1               n-1   n-2       )
-
-
-                        f( x  ) - f( x   )
-                            n         n-1
-                   A  = -----------------
-                    n       x  - x
-                             n    n-1
-
-                   C  = A  + B ( x - x   )
-                    n    n    n   n   n-1
-
-
-    The convergence rate for Muller's method can be shown to be
-    the real root of the cubic x - x^3, that is::
-
-       p = (a + 4 / a + 1) / 3
-       a = (19 + 3 sqrt(33))^1/3
-
-    In other words: O(h^p) where p is approximately 1.839286755.
-
-    Parameters
-    ----------
-    fcn : callable
-        The function with a root. The function signature is ``fcn(x, *args)``.
-    xa, xb, xc : float
-        Muller's method requires three initial values.
-    fa, fb, fc : float or None
-        Function values at ``xa``, ``xb``, and ``xc``. These parameters are
-        optional and can be passed
-        to save time in cases where ``fcn(xa, *args)`` is already known and
-        function evaluation takes a long time. If `None`, they will be
-        calculated.
-    args : tuple
-        Additional parameters that will be passed through to ``fcn``.
-    maxfev : int
-        Maximal number of function evaluations
-    tol : float
-        The root finding algorithm stops if the function value a value x with
-        ``abs(fcn(x)) < tol`` is found.
-
-    Returns
-    -------
-    out : list
-        The output has the form of a list:
-        ``[[x, fcn(x)], [x1, fcn(x1)], [x2, fcn(x2)], nfev]`` where ``x`` is
-        the location of the root, and ``x1`` and ``x2`` are the previous
-        steps. The function value for those steps is returned as well.
-        ``nfev`` is the total number of function evaluations.
-        If any of those values is not available, ``None`` will be returned
-        instead.
-    """
-
-    def is_nan(arg):
-        if arg != arg:
-            return True
-        if arg is np.nan:
-            return True
-        return np.isnan(arg)
-
-    myfcn = FuncCounter(fcn)
-
-    try:
-
-        if fa is None:
-            fa = myfcn(xa, *args)
-        if abs(fa) <= tol:
-            return [[xa, fa], [[xa, fa], [xa, fa]], myfcn.nfev]
-
-        if fb is None:
-            fb = myfcn(xb, *args)
-        if abs(fb) <= tol:
-            return [[xb, fb], [[xb, fb], [xb, fb]], myfcn.nfev]
-
-        if fc is None:
-            fc = myfcn(xc, *args)
-        if abs(fc) <= tol:
-            return [[xc, fc], [[xc, fc], [xc, fc]], myfcn.nfev]
-
-        while myfcn.nfev < maxfev:
-
-            [B, C] = transformed_quad_coef([xa, xb, xc], [fa, fb, fc])
-
-            discriminant = max(C * C - 4.0 * fc * B, 0.0)
-
-            if is_nan(B) or is_nan(C) or \
-                    0.0 == C + np.sign(C) * np.sqrt(discriminant):
-                return [[None, None], [[None, None], [None, None]],
-                        myfcn.nfev]
-
-            xd = xc - 2.0 * fc / (C + np.sign(C) * np.sqrt(discriminant))
-
-            fd = myfcn(xd, *args)
-
-            if abs(fd) <= tol:
-                return [[xd, fd], [[None, None], [None, None]],
-                        myfcn.nfev]
-
-            xa = xb
-            fa = fb
-            xb = xc
-            fb = fc
-            xc = xd
-            fc = fd
-
-        return [[xd, fd], [[None, None], [None, None]],
-                myfcn.nfev]
-
-    except ZeroDivisionError:
-
-        return [[xd, fd], [[None, None], [None, None]],
-                myfcn.nfev]
-
-
-def new_muller(fcn, xa, xb, fa=None, fb=None, args=(), maxfev=32, tol=1.e-6):
-    '''Alternative implementation of Mueller's method for root finding
-
-    Parameters
-    ----------
-    fcn : callable
-        The function with a root. The function signature is ``fcn(x, *args)``.
-    xa, xb: float
-        Muller's method requires three initial values.
-    fa, fb: float or None
-        Function values at ``xa`` and ``xb``. These parameters are
-        optional and can be passed
-        to save time in cases where ``fcn(xa, *args)`` is already known and
-        function evaluation takes a long time. If `None`, they will be
-        calculated.
-    args : tuple
-        Additional parameters that will be passed through to ``fcn``.
-    maxfev : int
-        Maximal number of function evaluations
-    tol : float
-        The root finding algorithm stops if the function value a value x with
-        ``abs(fcn(x)) < tol`` is found.
-
-    Returns
-    -------
-    out : list
-        The output has the form of a list:
-        ``[[x, fcn(x)], [x1, fcn(x1)], [x2, fcn(x2)], nfev]`` where ``x`` is
-        the location of the root, and ``x1`` and ``x2`` are the previous
-        steps. The function value for those steps is returned as well.
-        ``nfev`` is the total number of function evaluations.
-        If any of those values is not available, ``None`` will be returned
-        instead.
-    '''
-
-    myfcn = FuncCounter(fcn)
-
-    try:
-
-        if fa is None:
-            fa = myfcn(xa, *args)
-        if abs(fa) <= tol:
-            return [[xa, fa], [[xa, fa], [xa, fa]], myfcn.nfev]
-
-        if fb is None:
-            fb = myfcn(xb, *args)
-        if abs(fb) <= tol:
-            return [[xb, fb], [[xb, fb], [xb, fb]], myfcn.nfev]
-
-        if np.sign(fa) == np.sign(fb):
-            warning('%s: %s fa * fb < 0 is not met', __name__, fcn.__name__)
-            return [[None, None], [[None, None], [None, None]],
-                    myfcn.nfev]
-
-        while myfcn.nfev < maxfev:
-
-            xc = (xa + xb) / 2.0
-            fc = myfcn(xc, *args)
-            if abs(fc) <= tol:
-                return [[xc, fc], [[xa, fa], [xb, fb]], myfcn.nfev]
-
-            tran = transformed_quad_coef([xa, xb, xc], [fa, fb, fc])
-            B = tran[0]
-            C = tran[1]
-
-            discriminant = max(C * C - 4.0 * fc * B, 0.0)
-
-            xd = xc - 2.0 * fc / (C + np.sign(C) * np.sqrt(discriminant))
-
-            fd = myfcn(xd, *args)
-
-            if abs(fd) <= tol:
-                return [[xd, fd], [[xa, fa], [xb, fb]], myfcn.nfev]
-
-            if np.sign(fa) != np.sign(fc):
-                xb, fb = xc, fc
-                continue
-
-            if np.sign(fd) != np.sign(fc) and xc < xd:
-                xa, fa = xc, fc
-                xb, fb = xd, fd
-                continue
-
-            if np.sign(fb) != np.sign(fd):
-                xa, fa = xd, fd
-                continue
-
-            if np.sign(fa) != np.sign(fd):
-                xb, fb = xd, fd
-                continue
-
-            if np.sign(fc) != np.sign(fd) and xd < xc:
-                xa, fa = xd, fd
-                xb, fb = xc, fc
-                continue
-
-            if np.sign(fc) != np.sign(fd):
-                xa, fa = xc, fc
-                continue
-
-        return [[xd, fd], [[xa, fa], [xb, fb]], myfcn.nfev]
-
-    except (ZeroDivisionError, OutOfBoundErr):
-
-        return [[xd, fd], [[xa, fa], [xb, fb]], myfcn.nfev]
-
-#
-# /*
-#  * Licensed to the Apache Software Foundation (ASF) under one or more
-#  * contributor license agreements.  See the NOTICE file distributed with
-#  * this work for additional information regarding copyright ownership.
-#  * The ASF licenses this file to You under the Apache License, Version 2.0
-#  * (the "License"); you may not use this file except in compliance with
-#  * the License.  You may obtain a copy of the License at
-#  *
-#  *      http://www.apache.org/licenses/LICENSE-2.0
-#  *
-#  * Unless required by applicable law or agreed to in writing, software
-#  * distributed under the License is distributed on an "AS IS" BASIS,
-#  * WITHOUT WARRANTIES OR CONDITIONS OF ANY KIND, either express or implied.
-#  * See the License for the specific language governing permissions and
-#  * limitations under the License.
-#  */
-#
-
-
-def apache_muller(fcn, xa, xb, fa=None, fb=None, args=(), maxfev=32,
-                  tol=1.0e-6):
-    '''An alternative implementation of Muller's method for root finding.
-
-    Unlike the rest of Sherpa, this method is available
-    the Apache Software Foundation (ASF) licence - see code for this method
-    for details.
-
-    Parameters
-    ----------
-    fcn : callable
-        The function with a root. The function signature is ``fcn(x, *args)``.
-    xa, xb: float
-        Muller's method requires three initial values.
-    fa, fb: float or None
-        Function values at ``xa`` and ``xb``. These parameters are
-        optional and can be passed
-        to save time in cases where ``fcn(xa, *args)`` is already known and
-        function evaluation takes a long time. If `None`, they will be
-        calculated.
-    args : tuple
-        Additional parameters that will be passed through to ``fcn``.
-    maxfev : int
-        Maximal number of function evaluations
-    tol : float
-        The root finding algorithm stops if the function value a value x with
-        ``abs(fcn(x)) < tol`` is found.
-
-    Returns
-    -------
-    out : list
-        The output has the form of a list:
-        ``[[x, fcn(x)], [x1, fcn(x1)], [x2, fcn(x2)], nfev]`` where ``x`` is
-        the location of the root, and ``x1`` and ``x2`` are the previous
-        steps. The function value for those steps is returned as well.
-        ``nfev`` is the total number of function evaluations.
-        If any of those values is not available, ``None`` will be returned
-        instead.
-    '''
-
-    myfcn = FuncCounter(fcn)
-
-    try:
-
-        if fa is None:
-            fa = myfcn(xa, *args)
-        if abs(fa) <= tol:
-            return [[xa, fa], [[xa, fa], [xa, fa]], myfcn.nfev]
-
-        if fb is None:
-            fb = myfcn(xb, *args)
-        if abs(fb) <= tol:
-            return [[xb, fb], [[xb, fb], [xb, fb]], myfcn.nfev]
-
-        if np.sign(fa) == np.sign(fb):
-            warning('%s: %s fa * fb < 0 is not met', __name__, fcn.__name__)
-            return [[None, None], [[None, None], [None, None]],
-                    myfcn.nfev]
-
-        xc = (xa + xb) / 2.0
-        fc = myfcn(xc, *args)
-        if abs(fc) <= tol:
-            return [[xc, fc], [[xc, fc], [xc, fc]], myfcn.nfev]
-
-        xbest, fbest = xa, fa
-        if abs(fb) < abs(fa):
-            xbest, fbest = xb, fb
-        if abs(fc) < abs(fbest):
-            xbest, fbest = xc, fc
-
-        oldx = 1.0e128
-        while myfcn.nfev < maxfev:
-
-            tran = transformed_quad_coef([xa, xb, xc], [fa, fb, fc])
-            B = tran[0]
-            C = tran[1]
-            discriminant = max(C * C - 4.0 * fc * B, 0.0)
-            den = np.sign(C) * np.sqrt(discriminant)
-            xplus = xc - 2.0 * fc / (C + den)
-            if C != den:
-                xminus = xc - 2.0 * fc / (C - den)
-            else:
-                xminus = 1.0e128
-
-            if is_sequence(xa, xplus, xb):
-                x = xplus
-            else:
-                x = xminus
-
-            # sanity check
-            if not is_sequence(xa, x, xb):
-                x = (xa + xb) / 2.0
-
-            y = myfcn(x, *args)
-
-            if abs(y) < abs(fbest):
-                xbest, fbest = x, y
-            tolerance = min(tol * abs(x), tol)
-            if abs(y) <= tol or abs(x - oldx) <= tolerance:
-                return [[x, y], [[xa, fa], [xb, fb]], myfcn.nfev]
-
-            mybisect = (x < xc and (xc - xa) > 0.95 * (xb - xa)) or \
-                       (x > xc and (xb - xc) > 0.95 * (xb - xa)) or \
-                       (x == xc)
-
-            if not mybisect:
-                if x > xc:
-                    xa = xc
-                    fa = fc
-                if x < xc:
-                    xb = xc
-                    fb = fc
-                xc, fc = x, y
-                oldx = x
-
-            else:
-                xmid = (xa + xb) / 2.0
-                fmid = myfcn(xmid, *args)
-                if abs(fmid) < abs(fbest):
-                    xbest, fbest = xmid, fmid
-
-                if abs(fmid) <= tol:
-                    return [[xmid, fmid], [[xa, fa], [xb, fb]], myfcn.nfev]
-                if np.sign(fa) + np.sign(fmid) == 0:
-                    xb = xmid
-                    fb = fmid
-                else:
-                    xa = xmid
-                    fa = fmid
-
-                xc = (xa + xb) / 2.0
-                fc = myfcn(xc, *args)
-                if abs(fc) < abs(fbest):
-                    xbest, fbest = xc, fc
-
-                if abs(fc) <= tol:
-                    return [[xc, fc], [[xa, fa], [xb, fb]], myfcn.nfev]
-                oldx = 1.0e128
-
-        #
-        # maxfev has exceeded, return the minimum so far
-        #
-        return [[xbest, fbest], [[xa, fa], [xb, fb]], myfcn.nfev]
-
-    #
-    # Something drastic has happened
-    #
-    except (ZeroDivisionError, OutOfBoundErr):
-
-        return [[xbest, fbest], [[xa, fa], [xb, fb]], myfcn.nfev]
-
-
-def zeroin(fcn, xa, xb, fa=None, fb=None, args=(), maxfev=32, tol=1.0e-2):
-    """Obtain a zero of a function of one variable using Brent's root finder.
-
-    Return an approximate location for the root with accuracy::
-
-       4*DBL_EPSILON*abs(x) + tol
-
-    using the algorithm from [1]_.
-
-    References
-    ----------
-
-    .. [1] G.Forsythe, M.Malcolm, C.Moler, Computer methods for mathematical
-           computations. M., Mir, 1980, p.180 of the Russian edition
-
-    Notes
-    -----
-    The function makes use of a bisection procedure combined with
-    a linear or quadratic inverse interpolation.
-
-    At each step the code operates three abscissae - a, b, and c:
-
-      - b - the last and the best approximation to the root
-      - a - the last but one approximation
-      - c - the last but one or even an earlier approximation such that:
-
-        1) ``|f(b)| <= |f(c)|``
-        2) f(b) and f(c) have opposite signs, i.e. b and c encompass
-           the root
-
-    Given these abscissae, the code computes two new approximations,
-    one by the  bisection procedure and the other one from interpolation
-    (if a,b, and c are all different the quadratic interpolation is used,
-    linear otherwise). If the approximation obtained by the interpolation
-    looks reasonable (i.e. falls within the current interval [b,c], not
-    too close to the end points of the interval), the point is accepted
-    as a new approximation to the root. Otherwise, the result of the
-    bissection is used.
-
-    Parameters
-    ----------
-    fcn : callable
-        The function with a root. The function signature is ``fcn(x, *args)``.
-    xa : float
-        Lower limit of the bracketing interval
-    xb : float
-        Upper limit of the bracketing interval
-    fa : float or None
-        Function value at ``xa``. This parameter is optional and can be passed
-        to save time in cases where ``fcn(xa, *args)`` is already known and
-        function evaluation takes a long time. If `None`, it will be
-        calculated.
-    fb : float or None
-        Function value at ``xb``. This parameter is optional and can be passed
-        to save time in cases where ``fcn(xb, *args)`` is already known and
-        function evaluation takes a long time. If `None`, it will be
-        calculated.
-    args : tuple
-        Additional parameters that will be passed through to ``fcn``.
-    maxfev : int
-        Maximal number of function evaluations
-    tol : float
-        The root finding algorithm stops if a value x with
-        ``abs(fcn(x)) < tol`` is found.
-
-    Returns
-    -------
-    out : list
-        The output has the form of a list:
-        ``[[x, fcn(x)], [x1, fcn(x1)], [x2, fcn(x2)], nfev]`` where ``x`` is
-        the location of the root, and ``x1`` and ``x2`` are the previous
-        steps. The function value for those steps is returned as well.
-        ``nfev`` is the total number of function evaluations.
-        If any of those values is not available, ``None`` will be returned
-        instead.
 
     """
 

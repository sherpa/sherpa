--- conflicted
+++ resolved
@@ -580,11 +580,7 @@
                 expr.append(',')
             expr.append(format % vals[ii])
             expr.append(',')
-<<<<<<< HEAD
-    if expr[-1] in (',', delim):
-=======
-    if len(expr) and expr[-1] in (',',delim):
->>>>>>> 850ce83e
+    if len(expr) and expr[-1] in (',', delim):
         expr.append(format % vals[-1])
 
     return ''.join(expr)

--- conflicted
+++ resolved
@@ -288,10 +288,6 @@
         assert_equal(result, numpy.asarray(pararesult))
 
 
-<<<<<<< HEAD
-=======
-
->>>>>>> 9e7e9b8d
 @pytest.mark.parametrize("los, his, axis", [([], [], [0,1,2,3,4]),
                                             ([], [1], [0,1,2,3,4]),
                                             ([1], [], [0,1,2,3,4]),
@@ -396,9 +392,6 @@
 
     assert len(flags) == len(expected)
     for got, exp in zip(flags, expected):
-<<<<<<< HEAD
-        assert got == exp
-=======
         assert got == exp
 
 def test_parallel_map_funcs1():
@@ -440,5 +433,4 @@
     result = tst(1, sg, stat, opt)
     cmp_results(result)
     result = tst(2, sg, stat, opt)
-    cmp_results(result)
->>>>>>> 9e7e9b8d
+    cmp_results(result)
--- conflicted
+++ resolved
@@ -47,11 +47,7 @@
 from astropy.io.fits.column import _VLF
 from astropy.table import Table
 
-<<<<<<< HEAD
-=======
 from sherpa.utils.err import ArgumentTypeErr, IOErr
-from sherpa.utils import SherpaInt, SherpaUInt, SherpaFloat
->>>>>>> 9fe5a3b8
 import sherpa.utils
 from sherpa.utils.err import IOErr
 from sherpa.utils.numeric_types import SherpaInt, SherpaUInt, \

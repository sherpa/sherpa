#
#  Copyright (C) 2010, 2015, 2023
#  Smithsonian Astrophysical Observator
#
#
#  This program is free software; you can redistribute it and/or modify
#  it under the terms of the GNU General Public License as published by
#  the Free Software Foundation; either version 3 of the License, or
#  (at your option) any later version.
#
#  This program is distributed in the hope that it will be useful,
#  but WITHOUT ANY WARRANTY; without even the implied warranty of
#  MERCHANTABILITY or FITNESS FOR A PARTICULAR PURPOSE.  See the
#  GNU General Public License for more details.
#
#  You should have received a copy of the GNU General Public License along
#  with this program; if not, write to the Free Software Foundation, Inc.,
#  51 Franklin Street, Fifth Floor, Boston, MA 02110-1301 USA.
#

"""Models of common Astronomical models, particularly in X-rays.

The models in this module include support for instrument models that
describe how X-ray photons are converted to measurable properties,
such as Pulse-Height Amplitudes (PHA) or Pulse-Invariant channels.
These 'responses' are assumed to follow OGIP standards, such as `OGIP
Calibration Memo CAL/GEN/92-002, "The Calibration Requirements for
Spectral Analysis (Definition of RMF and ARF file formats)", Ian
M. George, Keith A. Arnaud, Bill Pence, Laddawan Ruamsuwan and
Michael F. Corcoran
<https://heasarc.gsfc.nasa.gov/docs/heasarc/caldb/docs/memos/cal_gen_92_002/cal_gen_92_002.html>`_.

"""

from __future__ import annotations

from dataclasses import dataclass
from typing import TYPE_CHECKING, Optional, Union
import os

import numpy

import sherpa
from sherpa.utils.err import InstrumentErr, DataErr, PSFErr
from sherpa.models.model import ArithmeticModel, CompositeModel, Model

from sherpa.instrument import PSFModel as _PSFModel
from sherpa.utils import NoNewAttributesAfterInit
from sherpa.data import Data1D
from sherpa.astro import hc
from sherpa.astro.data import DataARF, DataRMF, _notice_resp, DataIMG
from sherpa.astro import io
from sherpa.utils import sao_fcmp, sum_intervals, sao_arange
from sherpa.astro.utils import compile_energy_grid
from sherpa.models.regrid import EvaluationSpace1D

WCS: Optional[type["sherpa.astro.io.wcs.WCS"]] = None
try:
    from sherpa.astro.io.wcs import WCS
except ImportError:
    WCS = None

_tol = numpy.finfo(numpy.float32).eps

string_types = (str, )


__all__ = ('RMFModel', 'ARFModel', 'RSPModel', 'RMFModelPHA',
           'RMFModelNoPHA', 'ARFModelPHA', 'ARFModelNoPHA',
           'RSPModelPHA', 'RSPModelNoPHA', 'MultiResponseSumModel',
           'PileupRMFModel', 'RMF1D', 'ARF1D', 'Response1D',
           'MultipleResponse1D', 'PileupResponse1D', 'PSFModel',
           'RMFMatrix', 'create_arf', 'create_delta_rmf',
           'create_non_delta_rmf', 'rmf_to_matrix', 'rmf_to_image' )


def apply_areascal(mdl, pha, instlabel):
    """Apply the AREASCAL conversion.

    This should be done after applying any RMF or ARF.

    Parameters
    ----------
    mdl : array
        The model values, after being passed through the response.
        The assumption is that the output is in channel space. No
        filtering is assumed to have been applied.
    pha : sherpa.astro.data.DataPHA object
        The PHA object containing the AREASCAL column, scalar, or
        None value.
    instlabel : str
        The name of the response (expected to be of the form
        'RMF: filename'). This is only used in case the size of out
        does not match the AREASCAL vector.

    Returns
    -------
    ans : array
        If AREASCAL is defined then the output is mdl * AREASCAL,
        otherwise it is just the input array (i.e. mdl).
    """

    ascal = pha.areascal
    if ascal is None:
        return mdl

    if numpy.iterable(ascal) and len(ascal) != len(mdl):
        raise DataErr('mismatch', instlabel,
                      f'AREASCAL: {pha.name}')

    return mdl * ascal


class RMFModel(CompositeModel, ArithmeticModel):
    """Base class for expressing RMF convolution in model expressions.
    """

    def __init__(self, rmf, model):
        self.rmf = rmf
        self.model = model

        # Logic for ArithmeticModel.__init__
        self.pars = ()

        # FIXME: group pairs of coordinates with one attribute

        self.elo = None
        self.ehi = None  # Energy space
        self.lo = None
        self.hi = None   # Wavelength space
        self.xlo = None
        self.xhi = None  # Current Spectral coordinates

        # Used to rebin against finer or coarser energy grids
        self.rmfargs = ()

        CompositeModel.__init__(self, f'apply_rmf({model.name})', (model,))
        self.filter()

    def filter(self):
        # Energy grid (keV)
        self.elo, self.ehi = self.rmf.get_indep()

        # Wavelength grid (angstroms)
        self.lo, self.hi = hc / self.ehi, hc / self.elo

        # Assume energy as default spectral coordinates
        self.xlo, self.xhi = self.elo, self.ehi

        # Used to rebin against finer or coarser energy grids
        self.rmfargs = ()

    def startup(self, cache=False):
        self.model.startup(cache)
        CompositeModel.startup(self, cache)

    def teardown(self):
        self.model.teardown()
        CompositeModel.teardown(self)

    def calc(self, p, x, xhi=None, *args, **kwargs):
        raise NotImplementedError


class ARFModel(CompositeModel, ArithmeticModel):
    """Base class for expressing ARF convolution in model expressions.
    """

    def __init__(self, arf, model):
        self.arf = arf
        self.model = model

        self.elo = None
        self.ehi = None  # Energy space
        self.lo = None
        self.hi = None   # Wavelength space
        self.xlo = None
        self.xhi = None  # Current Spectral coordinates

        # Used to rebin against finer or coarser energy grids
        self.arfargs = ()

        # Logic for ArithmeticModel.__init__
        self.pars = ()

        CompositeModel.__init__(self, f'apply_arf({model.name})', (model,))
        self.filter()

    def filter(self):
        # Energy grid (keV)
        self.elo, self.ehi = self.arf.get_indep()

        # Wavelength grid (angstroms)
        self.lo, self.hi = hc / self.ehi, hc / self.elo

        # Assume energy as default spectral coordinates
        self.xlo, self.xhi = self.elo, self.ehi

        # Used to rebin against finer or coarser energy grids
        self.arfargs = ()

    def startup(self, cache=False):
        self.model.startup(cache)
        CompositeModel.startup(self, cache)

    def teardown(self):
        self.model.teardown()
        CompositeModel.teardown(self)

    def calc(self, p, x, xhi=None, *args, **kwargs):
        raise NotImplementedError


class RSPModel(CompositeModel, ArithmeticModel):
    """Base class for expressing RMF + ARF convolution in model expressions
    """

    def __init__(self, arf, rmf, model):
        self.arf = arf
        self.rmf = rmf
        self.model = model

        self.elo = None
        self.ehi = None  # Energy space
        self.lo = None
        self.hi = None    # Wavelength space
        self.xlo = None
        self.xhi = None  # Current Spectral coordinates

        # Used to rebin against finer or coarser energy grids
        self.rmfargs = ()
        self.arfargs = ()

        # Logic for ArithmeticModel.__init__
        self.pars = ()

        CompositeModel.__init__(self, f'apply_rmf(apply_arf({model.name}))',
                                (model,))
        self.filter()

    def filter(self):
        # Energy grid (keV), ARF grid breaks tie
        self.elo, self.ehi = self.arf.get_indep()

        # Wavelength grid (angstroms)
        self.lo, self.hi = hc / self.ehi, hc / self.elo

        # Assume energy as default spectral coordinates
        self.xlo, self.xhi = self.elo, self.ehi

        # Used to rebin against finer or coarser energy grids
        self.rmfargs = ()
        self.arfargs = ()

    def startup(self, cache=False):
        self.model.startup(cache)
        CompositeModel.startup(self, cache)

    def teardown(self):
        self.model.teardown()
        CompositeModel.teardown(self)

    def calc(self, p, x, xhi=None, *args, **kwargs):
        raise NotImplementedError


class RMFModelPHA(RMFModel):
    """RMF convolution model with associated PHA data set.

    Notes
    -----
    Scaling by the AREASCAL setting (scalar or array) is included in
    this model.
    """

    def __init__(self, rmf, pha, model):
        self.pha = pha
        self._rmf = rmf  # store a reference to original
        RMFModel.__init__(self, rmf, model)

    def filter(self):

        RMFModel.filter(self)

        pha = self.pha
        # If PHA is a finer grid than RMF, evaluate model on PHA and
        # rebin down to the granularity that the RMF expects.
        if pha.bin_lo is not None and pha.bin_hi is not None:
            bin_lo, bin_hi = pha.bin_lo, pha.bin_hi

            # If PHA grid is in angstroms then convert to keV for
            # consistency
            if (bin_lo[0] > bin_lo[-1]) and (bin_hi[0] > bin_hi[-1]):
                bin_lo = hc / pha.bin_hi
                bin_hi = hc / pha.bin_lo

            # FIXME: What about filtered option?? bin_lo, bin_hi are
            # unfiltered??

            # Compare disparate grids in energy space
            self.rmfargs = ((self.elo, self.ehi), (bin_lo, bin_hi))

            # FIXME: Compute on finer energy grid?  Assumes that PHA has
            # finer grid than RMF
            self.elo, self.ehi = bin_lo, bin_hi

            # Wavelength grid (angstroms)
            self.lo, self.hi = hc / self.ehi, hc / self.elo

        # Assume energy as default spectral coordinates
        self.xlo, self.xhi = self.elo, self.ehi
        if self.pha.units == 'wavelength':
            self.xlo, self.xhi = self.lo, self.hi

    def startup(self, cache=False):
        rmf = self._rmf  # original

        # Create a view of original RMF
        self.rmf = DataRMF(rmf.name, rmf.detchans, rmf.energ_lo, rmf.energ_hi,
                           rmf.n_grp, rmf.f_chan, rmf.n_chan, rmf.matrix,
                           rmf.offset, rmf.e_min, rmf.e_max, rmf.header)

        # Filter the view for current fitting session
        _notice_resp(self.pha.get_noticed_channels(), None, self.rmf)

        self.filter()

        # Assume energy as default spectral coordinates
        self.xlo, self.xhi = self.elo, self.ehi
        if self.pha.units == 'wavelength':
            self.xlo, self.xhi = self.lo, self.hi

        RMFModel.startup(self, cache)

    def teardown(self):
        self.rmf = self._rmf

        self.filter()
        RMFModel.teardown(self)

    def calc(self, p, x, xhi=None, *args, **kwargs):
        # x is noticed/full channels here

        src = self.model.calc(p, self.xlo, self.xhi)
        out = self.rmf.apply_rmf(src, *self.rmfargs)

        return apply_areascal(out, self.pha,
                              f"RMF: {self.rmf.name}")


class RMFModelNoPHA(RMFModel):
    """RMF convolution model without an associated PHA data set.

    Notes
    -----
    Since there is no PHA data set, there is no correction for any
    AREASCAL setting associated with the data.
    """

    def __init__(self, rmf, model):
        RMFModel.__init__(self, rmf, model)

    def calc(self, p, x, xhi=None, *args, **kwargs):
        # x is noticed/full channels here

        # Always evaluates source model in keV!
        src = self.model.calc(p, self.xlo, self.xhi)
        return self.rmf.apply_rmf(src)


class ARFModelPHA(ARFModel):
    """ARF convolution model with associated PHA data set.

    Notes
    -----
    Scaling by the AREASCAL setting (scalar or array) is included in
    this model. It is not yet clear if this is handled correctly.
    """

    def __init__(self, arf, pha, model):
        self.pha = pha
        self._arf = arf  # store a reference to original
        ARFModel.__init__(self, arf, model)

    def filter(self):

        ARFModel.filter(self)

        pha = self.pha
        # If PHA is a finer grid than ARF, evaluate model on PHA and
        # rebin down to the granularity that the ARF expects.
        if pha.bin_lo is not None and pha.bin_hi is not None:
            bin_lo, bin_hi = pha.bin_lo, pha.bin_hi

            # If PHA grid is in angstroms then convert to keV for
            # consistency
            if (bin_lo[0] > bin_lo[-1]) and (bin_hi[0] > bin_hi[-1]):
                bin_lo = hc / pha.bin_hi
                bin_hi = hc / pha.bin_lo

            # FIXME: What about filtered option?? bin_lo, bin_hi are
            # unfiltered??

            # Compare disparate grids in energy space
            self.arfargs = ((self.elo, self.ehi), (bin_lo, bin_hi))

            # FIXME: Assumes ARF grid is finest

        # Assume energy as default spectral coordinates
        self.xlo, self.xhi = self.elo, self.ehi
        if self.pha.units == 'wavelength':
            self.xlo, self.xhi = self.lo, self.hi

    def startup(self, cache=False):
        arf = self._arf  # original
        pha = self.pha

        # Create a view of original ARF
        self.arf = DataARF(arf.name, arf.energ_lo, arf.energ_hi, arf.specresp,
                           arf.bin_lo, arf.bin_hi, arf.exposure, arf.header)

        # Filter the view for current fitting session
        if numpy.iterable(pha.mask):
            mask = pha.get_mask()
            if len(mask) == len(self.arf.specresp):
                self.arf.notice(mask)

        self.filter()

        # Assume energy as default spectral coordinates
        self.xlo, self.xhi = self.elo, self.ehi
        if pha.units == 'wavelength':
            self.xlo, self.xhi = self.lo, self.hi

        ARFModel.startup(self, cache)

    def teardown(self):
        self.arf = self._arf  # restore original

        self.filter()
        ARFModel.teardown(self)

    def calc(self, p, x, xhi=None, *args, **kwargs):
        # x could be channels or x, xhi could be energy|wave

        src = self.model.calc(p, self.xlo, self.xhi)
        src = self.arf.apply_arf(src, *self.arfargs)

        return apply_areascal(src, self.pha,
                              f"ARF: {self.arf.name}")


class ARFModelNoPHA(ARFModel):
    """ARF convolution model without associated PHA data set.

    Notes
    -----
    Since there is no PHA data set, there is no correction for any
    AREASCAL setting associated with the data.
    """

    def __init__(self, arf, model):
        ARFModel.__init__(self, arf, model)

    def calc(self, p, x, xhi=None, *args, **kwargs):
        # x could be channels or x, xhi could be energy|wave

        # if (xhi is not None and
        #    x[0] > x[-1] and xhi[0] > xhi[-1]):
        #    xlo, xhi = self.lo, self.hi
        # else:

        # Always evaluates source model in keV!
        src = self.model.calc(p, self.xlo, self.xhi)
        return self.arf.apply_arf(src)


class RSPModelPHA(RSPModel):
    """RMF + ARF convolution model with associated PHA.

    Notes
    -----
    Scaling by the AREASCAL setting (scalar or array) is included in
    this model.
    """

    def __init__(self, arf, rmf, pha, model):
        self.pha = pha
        self._arf = arf
        self._rmf = rmf
        RSPModel.__init__(self, arf, rmf, model)

    def filter(self):

        RSPModel.filter(self)

        pha = self.pha
        # If PHA is a finer grid than RMF, evaluate model on PHA and
        # rebin down to the granularity that the RMF expects.
        if pha.bin_lo is not None and pha.bin_hi is not None:
            bin_lo, bin_hi = pha.bin_lo, pha.bin_hi

            # If PHA grid is in angstroms then convert to keV for
            # consistency
            if (bin_lo[0] > bin_lo[-1]) and (bin_hi[0] > bin_hi[-1]):
                bin_lo = hc / pha.bin_hi
                bin_hi = hc / pha.bin_lo

            # FIXME: What about filtered option?? bin_lo, bin_hi are
            # unfiltered??

            # Compare disparate grids in energy space
            self.arfargs = ((self.elo, self.ehi), (bin_lo, bin_hi))

            # FIXME: Assumes ARF grid is finest

        elo, ehi = self.rmf.get_indep()
        # self.elo, self.ehi are from ARF
        if len(elo) != len(self.elo) and len(ehi) != len(self.ehi):

            self.rmfargs = ((elo, ehi), (self.elo, self.ehi))

        # Assume energy as default spectral coordinates
        self.xlo, self.xhi = self.elo, self.ehi
        if self.pha.units == 'wavelength':
            self.xlo, self.xhi = self.lo, self.hi

    def startup(self, cache=False):
        arf = self._arf
        rmf = self._rmf

        # Create a view of original RMF
        self.rmf = DataRMF(rmf.name, rmf.detchans, rmf.energ_lo, rmf.energ_hi,
                           rmf.n_grp, rmf.f_chan, rmf.n_chan, rmf.matrix,
                           rmf.offset, rmf.e_min, rmf.e_max, rmf.header)

        # Create a view of original ARF
        self.arf = DataARF(arf.name, arf.energ_lo, arf.energ_hi, arf.specresp,
                           arf.bin_lo, arf.bin_hi, arf.exposure, arf.header)

        # Filter the view for current fitting session
        _notice_resp(self.pha.get_noticed_channels(), self.arf, self.rmf)

        self.filter()

        # Assume energy as default spectral coordinates
        self.xlo, self.xhi = self.elo, self.ehi
        if self.pha.units == 'wavelength':
            self.xlo, self.xhi = self.lo, self.hi

        RSPModel.startup(self, cache)

    def teardown(self):
        self.arf = self._arf  # restore originals
        self.rmf = self._rmf

        self.filter()
        RSPModel.teardown(self)

    def calc(self, p, x, xhi=None, *args, **kwargs):
        # x could be channels or x, xhi could be energy|wave

        src = self.model.calc(p, self.xlo, self.xhi)
        src = self.arf.apply_arf(src, *self.arfargs)
        src = self.rmf.apply_rmf(src, *self.rmfargs)

        # Assume any issues with the binning (between AREASCAL
        # and src) is related to the RMF rather than the ARF.
        return apply_areascal(src, self.pha,
                              f"RMF: {self.rmf.name}")


class RSPModelNoPHA(RSPModel):
    """RMF + ARF convolution model without associated PHA data set.

    Notes
    -----
    Since there is no PHA data set, there is no correction for any
    AREASCAL setting associated with the data.
    """

    def __init__(self, arf, rmf, model):
        RSPModel.__init__(self, arf, rmf, model)

    def calc(self, p, x, xhi=None, *args, **kwargs):
        # x could be channels or x, xhi could be energy|wave

        # Always evaluates source model in keV!
        src = self.model.calc(p, self.xlo, self.xhi)
        src = self.arf.apply_arf(src, *self.arfargs)
        return self.rmf.apply_rmf(src, *self.rmfargs)


class ARF1D(NoNewAttributesAfterInit):

    def __init__(self, arf, pha=None, rmf=None):
        self._arf = arf
        self._pha = pha
        NoNewAttributesAfterInit.__init__(self)

    def __getattr__(self, name):
        arf = None
        try:
            arf = ARF1D.__getattribute__(self, '_arf')
        except:
            pass

        if name in ('_arf', '_pha'):
            return self.__dict__[name]

        if arf is not None:
            return DataARF.__getattribute__(arf, name)

        return ARF1D.__getattribute__(self, name)

    def __setattr__(self, name, val):
        arf = None
        try:
            arf = ARF1D.__getattribute__(self, '_arf')
        except:
            pass

        if arf is not None and hasattr(arf, name):
            DataARF.__setattr__(arf, name, val)
        else:
            NoNewAttributesAfterInit.__setattr__(self, name, val)

    def __dir__(self):
        return dir(self._arf)

    def __str__(self):
        return str(self._arf)

    def __repr__(self):
        return repr(self._arf)

    def __call__(self, model, session=None):
        arf = self._arf
        pha = self._pha

        if isinstance(model, string_types):
            if session is None:
                model = sherpa.astro.ui._session._eval_model_expression(model)
            else:
                model = session._eval_model_expression(model)

        # Automatically add exposure time to source model
        if pha is not None and pha.exposure is not None:
            model = pha.exposure * model
        elif arf.exposure is not None:
            model = arf.exposure * model
        # FIXME: display a warning if exposure is None?

        if pha is not None:
            return ARFModelPHA(arf, pha, model)

        return ARFModelNoPHA(arf, model)


class RMF1D(NoNewAttributesAfterInit):

    def __init__(self, rmf, pha=None, arf=None):
        self._rmf = rmf
        self._arf = arf
        self._pha = pha
        NoNewAttributesAfterInit.__init__(self)

    def __getattr__(self, name):
        rmf = None
        try:
            rmf = RMF1D.__getattribute__(self, '_rmf')
        except:
            pass

        if name in ('_rmf', '_pha'):
            return self.__dict__[name]

        if rmf is not None:
            return DataRMF.__getattribute__(rmf, name)

        return RMF1D.__getattribute__(self, name)

    def __setattr__(self, name, val):
        rmf = None
        try:
            rmf = RMF1D.__getattribute__(self, '_rmf')
        except:
            pass

        if rmf is not None and hasattr(rmf, name):
            DataRMF.__setattr__(rmf, name, val)
        else:
            NoNewAttributesAfterInit.__setattr__(self, name, val)

    def __dir__(self):
        return dir(self._rmf)

    def __str__(self):
        return str(self._rmf)

    def __repr__(self):
        return repr(self._rmf)

    def __call__(self, model, session=None):
        arf = self._arf
        rmf = self._rmf
        pha = self._pha

        if isinstance(model, string_types):
            if session is None:
                model = sherpa.astro.ui._session._eval_model_expression(model)
            else:
                model = session._eval_model_expression(model)

        # Automatically add exposure time to source model for RMF-only analysis
        if type(model) not in (ARFModel, ARFModelPHA, ARFModelNoPHA):

            if pha is not None and pha.exposure is not None:
                model = pha.exposure * model
            elif arf is not None and arf.exposure is not None:
                model = arf.exposure * model
        elif pha is not None and arf is not None:
            # If model is an ARF?
            # Replace RMF(ARF(SRC)) with RSP(SRC) for efficiency
            return RSPModelPHA(arf, rmf, pha, model.model)

        if pha is not None:
            return RMFModelPHA(rmf, pha, model)

        return RMFModelNoPHA(rmf, model)


class Response1D(NoNewAttributesAfterInit):
    """A factory class for generating the instrument response.

    This should not be used when a pileup model is required.

    Parameters
    ----------
    pha : sherpa.astro.data.DataPHA instance
        The data object which defines the channel grid and instrument
        response. There must be either an ARF or RMF associated
        with the dataset.

    Raises
    ------
    sherpa.utils.err.DataErr
        The argument does not contain any response information (it is
        missing an ARF and a RMF).

    See Also
    --------
    MultipleResponse1D, PileupResponse1D

    Notes
    -----
    When the object is called it can be sent a ``session`` parameter,
    which defines the session to use when converting a string model to
    a ArithmeticModel instance. It is not used for any other function.
    The default value for this parameter is `None`, in which case the
    code uses the sherpa.astro.ui._session object.

    The response will include the exposure time if is is defined in
    either the PHA or ARF datasets (PHA taking precedence). The final
    response will be one of RSPModelPHA, ARFModelPHA, or RMFModelPHA.

    Examples
    --------

    Add the response to a model (``src_model``) and then evaluate it.
    The response will ignore the input argument, and evaluate it for
    all channels (hence the use of a dummy argument [1]):

    >>> rsp = Response1D(pha)
    >>> full_model = rsp(src_model)
    >>> ycnts = full_model([1])

    """

    def __init__(self, pha):
        self.pha = pha
        arf, rmf = pha.get_response()
        if arf is None and rmf is None:
            raise DataErr('norsp', pha.name)

        NoNewAttributesAfterInit.__init__(self)

    def __call__(self, model, session=None):
        pha = self.pha
        arf, rmf = pha.get_response()

        if isinstance(model, string_types):
            if session is None:
                model = sherpa.astro.ui._session._eval_model_expression(model)
            else:
                model = session._eval_model_expression(model)

        # Automatically add exposure time to source model
        if pha.exposure is not None:
            model = pha.exposure * model
        elif arf is not None and arf.exposure is not None:
            model = arf.exposure * model

        if arf is not None and rmf is not None:
            return RSPModelPHA(arf, rmf, pha, model)

        if arf is not None:
            return ARFModelPHA(arf, pha, model)

        if rmf is not None:
            return RMFModelPHA(rmf, pha, model)

        raise DataErr('norsp', pha.name)


class ResponseNestedModel(Model):

    def __init__(self, arf=None, rmf=None):
        self.arf = arf
        self.rmf = rmf

        name = ''
        if arf is not None and rmf is not None:
            name = 'apply_rmf(apply_arf('
        elif arf is not None:
            name = 'apply_arf('
        elif rmf is not None:
            name = 'apply_rmf('
        Model.__init__(self, name)

    def calc(self, p, *args, **kwargs):
        arf = self.arf
        rmf = self.rmf

        if arf is not None and rmf is not None:
            return rmf.apply_rmf(arf.apply_arf(*args, **kwargs))
        elif self.arf is not None:
            return arf.apply_arf(*args, **kwargs)

        return rmf.apply_rmf(*args, **kwargs)


class MultiResponseSumModel(CompositeModel, ArithmeticModel):

    def __init__(self, source, pha):
        self.channel = pha.channel
        self.mask = numpy.ones(len(pha.channel), dtype=bool)
        self.pha = pha
        self.source = source
        self.elo = None
        self.ehi = None
        self.lo = None
        self.hi = None
        self.table = None
        self.orders = None

        models = []
        grid = []

        for id in pha.response_ids:
            arf, rmf = pha.get_response(id)

            if arf is None and rmf is None:
                raise DataErr('norsp', pha.name)

            m = ResponseNestedModel(arf, rmf)
            indep = None

            if arf is not None:
                indep = arf.get_indep()

            if rmf is not None:
                indep = rmf.get_indep()

            models.append(m)
            grid.append(indep)

        self.models = models
        self.grid = grid

        expr = ','.join([f'{m.name}({source.name})' for m in models])
        name = f'{type(self).__name__}({expr})'
        CompositeModel.__init__(self, name, (source,))

    def _get_noticed_energy_list(self):
        grid = []
        for id in self.pha.response_ids:
            arf, rmf = self.pha.get_response(id)
            indep = None
            if arf is not None:
                indep = arf.get_indep()
            elif rmf is not None:
                indep = rmf.get_indep()
            grid.append(indep)

        self.elo, self.ehi, self.table = compile_energy_grid(grid)
        self.lo, self.hi = hc / self.ehi, hc / self.elo

    def startup(self, cache=False):
        pha = self.pha
        if numpy.iterable(pha.mask):
            pha.notice_response(True)
        self.channel = pha.get_noticed_channels()
        self.mask = pha.get_mask()
        self._get_noticed_energy_list()
        CompositeModel.startup(self, cache)

    def teardown(self):
        pha = self.pha
        if numpy.iterable(pha.mask):
            pha.notice_response(False)
        self.channel = pha.channel
        self.mask = numpy.ones(len(pha.channel), dtype=bool)
        self.elo = None
        self.ehi = None
        self.table = None
        self.lo = None
        self.hi = None
        CompositeModel.teardown(self)

    def _check_for_user_grid(self, x, xhi=None):
        return (len(self.channel) != len(x) or
                not (sao_fcmp(self.channel, x, _tol) == 0).all())

    def _startup_user_grid(self, x, xhi=None):
        # fit() never comes in here b/c it calls startup()
        pha = self.pha
        self.mask = numpy.zeros(len(pha.channel), dtype=bool)
        self.mask[numpy.searchsorted(pha.channel, x)] = True
        pha.notice_response(True, x)
        self._get_noticed_energy_list()

    def _teardown_user_grid(self):
        # fit() never comes in here b/c it calls startup()
        pha = self.pha
        self.mask = numpy.ones(len(pha.channel), dtype=bool)
        pha.notice_response(False)
        self.elo = None
        self.ehi = None
        self.table = None
        self.lo = None
        self.hi = None

    def calc(self, p, x, xhi=None, *args, **kwargs):
        pha = self.pha

        # TODO: this should probably include AREASCAL

        user_grid = False
        try:

            if self._check_for_user_grid(x, xhi):
                user_grid = True
                self._startup_user_grid(x, xhi)

            # Slow
            if self.table is None:
                # again, fit() never comes in here b/c it calls startup()
                src = self.source
                vals = []
                for model, args in zip(self.models, self.grid):
                    elo, ehi = lo, hi = args
                    if pha.units == 'wavelength':
                        lo = hc / ehi
                        hi = hc / elo
                    vals.append(model(src(lo, hi)))
                self.orders = vals
            # Fast
            else:
                xlo, xhi = self.elo, self.ehi
                if pha.units == 'wavelength':
                    xlo, xhi = self.lo, self.hi

                src = self.source(xlo, xhi)  # hi-res grid of all ARF grids

                # Fold summed intervals through the associated response.
                self.orders = \
                    [model(sum_intervals(src, interval[0], interval[1]))
                     for model, interval in zip(self.models, self.table)]

            vals = sum(self.orders)
            if self.mask is not None:
                vals = vals[self.mask]

        finally:
            if user_grid:
                self._teardown_user_grid()

        return vals


class MultipleResponse1D(Response1D):
    """A factory class for generating the instrument response.

    This should not be used when a pileup model is required.

    Parameters
    ----------
    pha : sherpa.astro.data.DataPHA instance
        Support PHA files with multiple responses (e.g. orders) to
        describe the data.

    Raises
    ------
    sherpa.utils.err.DataErr
        The argument does not contain any response information (it is
        missing an ARF and a RMF).

    See Also
    --------
    Response1D

    """

    def __call__(self, model, session=None):
        pha = self.pha

        if isinstance(model, string_types):
            if session is None:
                model = sherpa.astro.ui._session._eval_model_expression(model)
            else:
                model = session._eval_model_expression(model)

        pha.notice_response(False)

        model = MultiResponseSumModel(model, pha)

        # TODO: should this include AREASCAL?
        if pha.exposure:
            model = pha.exposure * model

        return model


class PileupRMFModel(CompositeModel, ArithmeticModel):

    def __init__(self, rmf, model, pha=None):
        self.pha = pha
        self.channel = sao_arange(1, rmf.detchans)  # sao_arange is inclusive
        self.mask = numpy.ones(rmf.detchans, dtype=bool)
        self.rmf = rmf

        self.elo, self.ehi = rmf.get_indep()
        self.lo, self.hi = hc / self.ehi, hc / self.elo
        self.model = model
        self.otherargs = None
        self.otherkwargs = None
        self.pars = ()
        CompositeModel.__init__(self,
                                f'apply_rmf({self.model.name})',
                                (self.model,))

    def startup(self, cache=False):
        pha = self.pha
        pha.notice_response(False)
        self.channel = pha.get_noticed_channels()
        self.mask = pha.get_mask()
        self.model.startup(cache)
        CompositeModel.startup(self, cache)

    def teardown(self):

        # Note:
        #
        # The pha variable was declared but not used, so has been commented
        # out. It has been kept as a comment for future review, since it
        # is unclear whether anything should be done to the PHA object
        # during teardown
        #
        # pha = self.pha

        rmf = self.rmf
        self.channel = sao_arange(1, rmf.detchans)
        self.mask = numpy.ones(rmf.detchans, dtype=bool)
        self.model.teardown()
        CompositeModel.teardown(self)

    def _check_for_user_grid(self, x):
        return (len(self.channel) != len(x) or
                not (sao_fcmp(self.channel, x, _tol) == 0).all())

    def _startup_user_grid(self, x):
        # fit() never comes in here b/c it calls startup()
        self.mask = numpy.zeros(self.rmf.detchans, dtype=bool)
        self.mask[numpy.searchsorted(self.pha.channel, x)] = True

    def _calc(self, p, xlo, xhi):
        # Evaluate source model on RMF energy/wave grid OR
        # model.calc --> pileup_model
        src = self.model.calc(p, xlo, xhi)

        # rmf_fold
        return self.rmf.apply_rmf(src)

    def calc(self, p, x, xhi=None, **kwargs):
        pha = self.pha
        # x is noticed/full channels here

        user_grid = False
        try:
            if self._check_for_user_grid(x):
                user_grid = True
                self._startup_user_grid(x)

            xlo, xhi = self.elo, self.ehi
            if pha is not None and pha.units == 'wavelength':
                xlo, xhi = self.lo, self.hi

            vals = self._calc(p, xlo, xhi)
            if self.mask is not None:
                vals = vals[self.mask]

        finally:
            if user_grid:
                self.mask = numpy.ones(self.rmf.detchans, dtype=bool)

        return vals


class PileupResponse1D(NoNewAttributesAfterInit):
    """A factory class for generating a response including pileup.

    Parameters
    ----------
    pha : sherpa.astro.data.DataPHA instance
        The data object which defines the channel grid and instrument
        response. There must be both an ARF or RMF associated
        with the dataset when it is called.
    pileup_model : sherpa.astro.models.JDPileup instance
        The pileup model.

    Raises
    ------
    sherpa.utils.err.DataErr
        The argument does not contain any response information (it is
        missing an ARF or RMF).

    See Also
    --------
    Response1D

    """

    def __init__(self, pha, pileup_model):
        self.pha = pha
        self.pileup_model = pileup_model
        NoNewAttributesAfterInit.__init__(self)

    def __call__(self, model, session=None):
        pha = self.pha
        # clear out any previous response filter
        pha.notice_response(False)

        if isinstance(model, string_types):
            if session is None:
                model = sherpa.astro.ui._session._eval_model_expression(model)
            else:
                model = session._eval_model_expression(model)

        arf, rmf = pha.get_response()
        err_msg = None

        if arf is None and rmf is None:
            raise DataErr('norsp', pha.name)

        if arf is None:
            err_msg = 'does not have an associated ARF'
        elif pha.exposure is None:
            err_msg = 'does not specify an exposure time'

        if err_msg:
            raise InstrumentErr('baddata', pha.name, err_msg)

        # Currently, the response is NOT noticed using pileup

        # ARF convolution done inside ISIS pileup module
        # on finite grid scale
        model = model.apply(self.pileup_model, pha.exposure, arf.energ_lo,
                            arf.energ_hi, arf.specresp, model)

        if rmf is not None:
            model = PileupRMFModel(rmf, model, pha)
        return model


class PSFModel(_PSFModel):

    def fold(self, data):
        super().fold(data)

        # Set WCS coordinates of kernel data set to match source data set.
        if hasattr(self.kernel, "set_coord"):
            self.kernel.set_coord(data.coord)

    def get_kernel(self, data, subkernel=True):

        indep, dep, kshape, lo, hi = self._get_kernel_data(data, subkernel)

        # ndim should be the same as self.ndim
        ndim = len(kshape)
        if ndim == 1:
            return Data1D('kernel', indep[0], dep)

        # Use kernel data set WCS if available
        eqpos = getattr(self.kernel, 'eqpos', None)
        sky = getattr(self.kernel, 'sky', None)

        # If kernel is a model, use WCS from data if available
        if callable(self.kernel):
            eqpos = getattr(data, 'eqpos', None)
            sky = getattr(data, 'sky', None)

        if ndim == 2:

            # Edit WCS to reflect the subkernel extraction in
            # physical coordinates.
            if (subkernel and sky is not None and
                    lo is not None and hi is not None):

                if (WCS is not None):
                    sky = WCS(sky.name, sky.type, sky.crval,
                              sky.crpix - lo, sky.cdelt, sky.crota,
                              sky.epoch, sky.equinox)

                # FIXME: Support for WCS only (non-Chandra) coordinate
                # transformations?

            return DataIMG('kernel', indep[0], indep[1], dep,
                           kshape[::-1], sky=sky, eqpos=eqpos)

        # It's hard to trigger this case so we have no test coverage.
        raise PSFErr('ndim')


def create_arf(elo, ehi, specresp=None, exposure=None, ethresh=None,
               name='user-arf', header=None):
    """Create an ARF.

    .. versionadded:: 4.10.1

    Parameters
    ----------
    elo, ehi : numpy.ndarray
        The energy bins (low and high, in keV) for the ARF. It is
        assumed that ehi_i > elo_i, elo_j > 0, the energy bins are
        either ascending - so elo_i+1 > elo_i - or descending
        (elo_i+1 < elo_i), and that there are no overlaps.
    specresp : None or array, optional
        The spectral response (in cm^2) for the ARF. It is assumed
        to be >= 0. If not given a flat response of 1.0 is used.
    exposure : number or None, optional
        If not None, the exposure of the ARF in seconds.
    ethresh : number or None, optional
        Passed through to the DataARF call. It controls whether
        zero-energy bins are replaced.
    name : str, optional
        The name of the ARF data set
    header : dict
        Header for the created ARF

    Returns
    -------
    arf : sherpa.astro.data.DataARF instance

    See Also
    --------
    create_delta_rmf, create_non_delta_rmf
    """

    if specresp is None:
        specresp = numpy.ones(elo.size, dtype=numpy.float32)

    return DataARF(name, energ_lo=elo, energ_hi=ehi, specresp=specresp,
                   exposure=exposure, ethresh=ethresh, header=header)


# Notes for create*rmf:
#  - I do not think I have the startchan=0 case correct. Does the
#    f_chan array have to change?
#

def create_delta_rmf(rmflo, rmfhi, offset=1,
                     e_min=None, e_max=None, ethresh=None,
                     name='delta-rmf', header=None):
    """Create an ideal RMF.

    The RMF has a unique mapping from channel to energy, in
    that each channel maps exactly to one energy bin, the
    mapping is monotonic, and there are no gaps.

    .. versionchanged:: 4.16.0
       The e_min and e_max values will use the rmflo and rmfhi values
       if not set.

    .. versionadded:: 4.10.1

    Parameters
    ----------
    rmflo, rmfhi : array
        The energy bins (low and high, in keV) for the RMF.  It is
        assumed that emfhi_i > rmflo_i, rmflo_j > 0, that the energy
        bins are either ascending, so rmflo_i+1 > rmflo_i or
        descending (rmflo_i+1 < rmflo_i), and that there are no
        overlaps.  These correspond to the Elow and Ehigh columns
        (represented by the ENERG_LO and ENERG_HI columns of the
        MATRIX block) of the OGIP standard.
    offset : int, optional
        The starting channel number: expected to be 0 or 1 but this is
        not enforced.
    e_min, e_max : None or array, optional
        The E_MIN and E_MAX columns of the EBOUNDS block of the
<<<<<<< HEAD
        RMF. This must have the same size as rmflo and rmfhi as the
        RMF matrix is square in this "ideal" case.
=======
        RMF. If not set they are taken from rmflo and rmfhi
        respectively.
>>>>>>> 850608c5
    ethresh : number or None, optional
        Passed through to the DataRMF call. It controls whether
        zero-energy bins are replaced.
    name : str, optional
        The name of the RMF data set
    header : dict
        Header for the created RMF

    Returns
    -------
    rmf : DataRMF instance

    See Also
    --------
    create_arf, create_non_delta_rmf

    """

    # Set up the delta-function response.
    # TODO: should f_chan start at startchan?
    #
    nchans = rmflo.size
    matrix = numpy.ones(nchans, dtype=numpy.float32)
    dummy = numpy.ones(nchans, dtype=numpy.int16)
    f_chan = numpy.arange(1, nchans + 1, dtype=numpy.int16)

<<<<<<< HEAD
    return DataRMF(name, detchans=nchans, energ_lo=rmflo,
                   energ_hi=rmfhi, n_grp=dummy,
                   n_chan=dummy, f_chan=f_chan,
                   matrix=matrix, offset=offset,
                   e_min=e_min, e_max=e_max,
                   ethresh=ethresh, header=header)
=======
    if e_min is None:
        e_min = rmflo
    if e_max is None:
        e_max = rmfhi

    return sherpa.astro.data.DataRMF(name, detchans=nchans,
                                     energ_lo=rmflo, energ_hi=rmfhi,
                                     n_grp=dummy, n_chan=dummy,
                                     f_chan=f_chan, matrix=matrix,
                                     offset=offset,
                                     e_min=e_min, e_max=e_max,
                                     ethresh=ethresh, header=header)
>>>>>>> 850608c5


def create_non_delta_rmf(rmflo, rmfhi, fname, offset=1,
                         e_min=None, e_max=None, ethresh=None,
                         name='delta-rmf', header=None):
    """Create a RMF using a matrix from a file.

    The RMF matrix (the mapping from channel to energy bin) is
    read in from a file.

    .. versionchanged:: 4.16.0
       The number of channels is now taken from e_min (if set) so the
       matrix is no-longer required to be square.

    .. versionadded:: 4.10.1

    Parameters
    ----------
    rmflo, rmfhi : array
        The energy bins (low and high, in keV) for the RMF.
        It is assumed that emfhi_i > rmflo_i, rmflo_j > 0, that the energy
        bins are either ascending, so rmflo_i+1 > rmflo_i or descending
        (rmflo_i+1 < rmflo_i), and that there are no overlaps.
        These correspond to the Elow and Ehigh columns (represented
        by the ENERG_LO and ENERG_HI columns of the MATRIX block) of
        the OGIP standard.
    fname : str
        The name of the two-dimensional image file which stores the
        response information (the format of this file matches that
        created by the `CIAO tool rmfimg
        <https://cxc.harvard.edu/ciao/ahelp/rmfimg.html>`_).
    offset : int, optional
        The starting channel number: expected to be 0 or 1 but this is
        not enforced.
    e_min, e_max : None or array, optional
        The E_MIN and E_MAX columns of the EBOUNDS block of the
        RMF. If not given the matrix is assumed to be square (using
        the rmflo and rmfhi values), otherwise these arrays provide
        the approximate mapping from channel to energy range of the
        RMF.
    ethresh : number or None, optional
        Passed through to the DataRMF call. It controls whether
        zero-energy bins are replaced.
    name : str
        The name of the RMF data set
    header : dict
        Header for the created RMF

    Returns
    -------
    rmf : DataRMF instance

    See Also
    --------
    create_arf, create_delta_rmf

    """

    if fname is not None and not os.path.isfile(fname):
        raise ValueError(f"{fname} is not a file")

    # Set up the delta-function response.
    # TODO: should f_chan start at startchan?
    #
    # Is this a square matrix or not?
    if e_min is None:
        nchans = rmflo.size
    else:
        nchans = e_min.size

    n_grp, f_chan, n_chan, matrix = calc_grp_chan_matrix(fname)
    return DataRMF(name, detchans=nchans, energ_lo=rmflo,
                   energ_hi=rmfhi, n_grp=n_grp,
                   n_chan=n_chan, f_chan=f_chan,
                   matrix=matrix, offset=offset,
                   e_min=e_min, e_max=e_max,
                   ethresh=ethresh, header=header)


def calc_grp_chan_matrix(fname: str) -> tuple[numpy.ndarray, numpy.ndarray, numpy.ndarray, numpy.ndarray]:
    """Read in an image and convert it to RMF components.

    For an image containing a RMF - so X axis is for channels and Y
    axis is for the energy axis - extract the needed data to create a
    DataRMF object (modulo knowledge of the channel or energy grids).

    Parameters
    ----------
    fname : str
       The file name.

    Returns
    -------
    n_grp, f_chan, n_chan, matrix : (ndarray, ndarray, ndarray, ndarray)
       Needed to create a DataRMF to match fname.

    """

    if TYPE_CHECKING:
        # Assume we have an I/O backend
        assert io.backend is not None

    # TODO: this could use the WCS info to create the channel and
    # energy arrays, at least for files created by rmfimg.
    #
    data, _ = io.backend.get_image_data(fname)
    return matrix_to_rmf(data["y"])


def matrix_to_rmf(matrix: numpy.ndarray) -> tuple[numpy.ndarray, numpy.ndarray, numpy.ndarray, numpy.ndarray]:
    """Convert a matrix (2D image) to RMF components.

    .. versionadded:: 4.16.0

    Parameters
    ----------
    matrix : ndarray
       A 2D matrix (X axis is channels, Y axis is energy).

    Returns
    -------
    n_grp, f_chan, n_chan, matrix : (ndarray, ndarray, ndarray, ndarray)
       Needed to create a DataRMF to match matrix.

    """

    if matrix.ndim != 2:
        raise ValueError(f"matrix must be 2D, not {matrix.ndim}D")

    n_grp1: list[int] = []
    n_chan1: list[int] = []
    f_chan1: list[int] = []
    for row in matrix > 0:
        flag = numpy.hstack([[0], row, [0]])
        diffs = numpy.diff(flag, n=1)
        starts, = numpy.where(diffs > 0)
        ends, = numpy.where(diffs < 0)
        n_chan1.extend(ends - starts)
        f_chan1.extend(starts + 1)
        n_grp1.append(len(starts))

    n_grp = numpy.asarray(n_grp1, dtype=numpy.int16)
    f_chan = numpy.asarray(f_chan1, dtype=numpy.int16)
    n_chan = numpy.asarray(n_chan1, dtype=numpy.int16)
    matrix = matrix.flatten()
    matrix = matrix[matrix > 0]
    return n_grp, f_chan, n_chan, matrix


@dataclass
class RMFMatrix:
    """Raw RMF data"""

    matrix: numpy.ndarray
    """The matrix as a 2D array (X axis is channels, Y axis is energy)"""
    channels: EvaluationSpace1D
    """The channel values. This must be a non-integrated axis."""
    energies: EvaluationSpace1D
    """The energy values. This must be an integrated axis."""

    def __post_init__(self) -> None:
        if self.matrix.ndim != 2:
            raise ValueError("matrix must be 2D")

        if self.channels.is_integrated:
            raise ValueError("channels axis must not be integrated")

        if not self.energies.is_integrated:
            raise ValueError("energies axis must be integrated")

        nenergy, nchan = self.matrix.shape
        if self.channels.x_axis.size != nchan:
            raise ValueError("channels and matrix mis-match")

        if self.energies.x_axis.size != nenergy:
            raise ValueError("channels and matrix mis-match")


def rmf_to_matrix(rmf: Union[DataRMF, RMF1D]) -> RMFMatrix:
    """Convert a RMF to a matrix (2D image).

    .. versionadded:: 4.16.0

    Parameters
    ----------
    rmf : DataRMF or RMF1D
       The RMF instance.

    Returns
    -------
    info : RMFMatrix
       The matrix as a 2D array (X axis is channels and Y axis is
       energy, and the channel and energy axes.

    """

    if not isinstance(rmf, (DataRMF, RMF1D)):
        raise ValueError("not a rmf")

    # Create an image of size
    #    nx = number of channels
    #    ny = number of energy bine
    #
    nchans = rmf.detchans
    nenergy = rmf.energ_lo.size
    matrix = numpy.zeros((nenergy, nchans), dtype=rmf.matrix.dtype)

    # Loop through each energy bin and add in the data, which is split
    # into n_grp chunks, each starting at f_chan (with 1 being the
    # first element of this row). The RMF has removed excess data -
    # that is, rows with 0 groups and flattening out a 2D array for
    # the n_chan/f_chan values - which makes the reconstruction a
    # little messy.
    #
    matrix_start = 0
    chan_idx = 0
    for energy_idx, n_grp in enumerate(rmf.n_grp):
        # Loop through the groups for this energy
        for _ in range(n_grp):
            # Need to convert from 1-based (f_chan) numbering
            # (although this actually depends on the offset value) and
            # to convert from numpy.uint64 (since <int> + <uint64>
            # tends to get converted to a float).
            #
            start = rmf.f_chan[chan_idx].astype(int) - int(rmf.offset)
            nchan = rmf.n_chan[chan_idx].astype(int)
            end = start + nchan
            matrix_end = matrix_start + nchan
            matrix[energy_idx, start:end] = rmf.matrix[matrix_start:matrix_end]
            matrix_start = matrix_end
            chan_idx += 1

    # TODO: Is the offset handling correct here?
    channels = numpy.arange(rmf.offset, rmf.offset + nchans,
                            dtype=numpy.int16)
    cgrid = EvaluationSpace1D(channels)
    egrid = EvaluationSpace1D(rmf.energ_lo, rmf.energ_hi)
    return RMFMatrix(matrix, cgrid, egrid)


def rmf_to_image(rmf: Union[DataRMF, RMF1D]) -> DataIMG:
    """Convert a RMF to DataIMG.

    .. versionadded:: 4.16.0

    Parameters
    ----------
    rmf : DataRMF or RMF1D
       The RMF instance.

    Returns
    -------
    image : DataIMG

    """

    mat = rmf_to_matrix(rmf)

    nx = mat.channels.x_axis.size
    ny = mat.energies.x_axis.size
    x1, x0 = numpy.mgrid[1:ny + 1, 1:nx + 1]
    x0 = x0.flatten()
    x1 = x1.flatten()
    y = mat.matrix.flatten()
    out = DataIMG(rmf.name, x0, x1, y, shape=(ny, nx))

    # Add some header keywords from the RMF
    #
    def copy(key):
        try:
            val = rmf.header[key]
        except KeyError:
            return

        if val is None:
            return

        out.header[key] = val

    copy('MISSION')
    copy('TELESCOP')
    copy('INSTRUME')
    copy('GRATING')
    copy('FILTER')
    copy('CHANTYPE')
    copy('ORDER')
    copy('OBJECT')
    copy('TITLE')

    out.header['DETCHANS'] = rmf.detchans
    if rmf.ethresh is not None:
        out.header['LO_THRES'] = rmf.ethresh

    out.header['NUMGRP'] = len(rmf.n_chan)
    out.header['NUMELT'] = len(rmf.matrix)

    return out


def has_pha_response(model: Model) -> bool:
    """Does the model contain a PHA response?

    Parameters
    ----------
    model : Model instance
        The model expression to check.

    Returns
    -------
    flag : bool
        True if there is a PHA response included anywhere in the
        expression.

    Examples
    --------

    >>> rsp = Response1D(pha)
    >>> m1 = Gauss1D()
    >>> m2 = PowLaw1D()
    >>> has_pha_response(m1)
    False
    >>> has_pha_response(rsp(m1))
    True
    >>> has_pha_response(m1 + m2)
    False
    >>> has_pha_response(rsp(m1 + m2))
    True
    >>> has_pha_response(m1 + rsp(m2))
    True

    """

    # The following check should probably include ResponseNestedModel
    # but it's not obvious if this is currently used.
    #
    def wanted(c):
        return isinstance(c, (RSPModel, ARFModel, RMFModel))

    if wanted(model):
        return True

    # This check relies on a composite class like the RSPModel is
    # included in the __iter__ method (see CompositeModel._get_parts)
    # otherwise the following would have had to be a recursive call
    # to has_pha_instance.
    #
    for cpt in model:
        if wanted(cpt):
            return True

    return False<|MERGE_RESOLUTION|>--- conflicted
+++ resolved
@@ -1309,13 +1309,9 @@
         not enforced.
     e_min, e_max : None or array, optional
         The E_MIN and E_MAX columns of the EBOUNDS block of the
-<<<<<<< HEAD
         RMF. This must have the same size as rmflo and rmfhi as the
-        RMF matrix is square in this "ideal" case.
-=======
-        RMF. If not set they are taken from rmflo and rmfhi
-        respectively.
->>>>>>> 850608c5
+        RMF matrix is square in this "ideal" case. If not set they are
+        taken from rmflo and rmfhi respectively.
     ethresh : number or None, optional
         Passed through to the DataRMF call. It controls whether
         zero-energy bins are replaced.
@@ -1342,27 +1338,17 @@
     dummy = numpy.ones(nchans, dtype=numpy.int16)
     f_chan = numpy.arange(1, nchans + 1, dtype=numpy.int16)
 
-<<<<<<< HEAD
+    if e_min is None:
+        e_min = rmflo
+    if e_max is None:
+        e_max = rmfhi
+
     return DataRMF(name, detchans=nchans, energ_lo=rmflo,
                    energ_hi=rmfhi, n_grp=dummy,
                    n_chan=dummy, f_chan=f_chan,
                    matrix=matrix, offset=offset,
                    e_min=e_min, e_max=e_max,
                    ethresh=ethresh, header=header)
-=======
-    if e_min is None:
-        e_min = rmflo
-    if e_max is None:
-        e_max = rmfhi
-
-    return sherpa.astro.data.DataRMF(name, detchans=nchans,
-                                     energ_lo=rmflo, energ_hi=rmfhi,
-                                     n_grp=dummy, n_chan=dummy,
-                                     f_chan=f_chan, matrix=matrix,
-                                     offset=offset,
-                                     e_min=e_min, e_max=e_max,
-                                     ethresh=ethresh, header=header)
->>>>>>> 850608c5
 
 
 def create_non_delta_rmf(rmflo, rmfhi, fname, offset=1,
